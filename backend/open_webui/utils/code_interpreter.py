import asyncio
import json
import logging
import os
import uuid
import shutil
from typing import Optional, List, Dict, Any

import aiohttp
import websockets
from pydantic import BaseModel

from open_webui.env import SRC_LOG_LEVELS

# Import necessary models for chat and file operations
from open_webui.models.chats import Chats
from open_webui.models.files import Files

# Import the file manager class
from open_webui.utils.code_generated_file_manager import CodeGeneratedFileManager

logger = logging.getLogger(__name__)
logger.setLevel(SRC_LOG_LEVELS["MAIN"])


def generate_dynamic_code_interpreter_prompt(
    base_prompt: str,
    attached_files: List[Dict[str, Any]] = None,
    message_id: str = "",
) -> str:
    """
    Generate a dynamic code interpreter prompt that includes information about attached files.

    Args:
        base_prompt: The base code interpreter prompt template
        attached_files: List of file metadata dictionaries
        message_id: Message ID for context

    Returns:
        Enhanced prompt string with file information
    """
<<<<<<< HEAD
    if not attached_files:
        # No files attached, return the base prompt
        return base_prompt

    # Build file information section
    file_info_lines = []
    file_info_lines.append("\n#### Available Files")
    file_info_lines.append(
        "The following files are available in your `/mnt/data` directory:"
    )

    for file_info in attached_files:
        file_name = file_info.get("name", "unknown_file")
        file_type = file_info.get("type", "file")
        file_size = file_info.get("size")

        # Format file information
        if file_size:
            if file_size > 1024 * 1024:  # > 1MB
                size_str = f" ({file_size / (1024 * 1024):.1f} MB)"
            elif file_size > 1024:  # > 1KB
                size_str = f" ({file_size / 1024:.1f} KB)"
            else:
                size_str = f" ({file_size} bytes)"
        else:
            size_str = ""

        file_info_lines.append(f"- `{file_name}`{size_str}")

    file_info_lines.append("")
    file_info_lines.append(
        "You can access these files directly using their filenames in `/mnt/data/`. For example:"
    )
    file_info_lines.append("```python")
    file_info_lines.append("import pandas as pd")

    # Add example based on first file
    if attached_files:
        first_file = attached_files[0].get("name", "data.csv")
        file_ext = os.path.splitext(first_file)[1].lower()

        if file_ext in [".csv"]:
            file_info_lines.append(f"df = pd.read_csv('/mnt/data/{first_file}')")
        elif file_ext in [".xlsx", ".xls"]:
            file_info_lines.append(f"df = pd.read_excel('/mnt/data/{first_file}')")
        elif file_ext in [".json"]:
            file_info_lines.append(f"import json")
            file_info_lines.append(f"with open('/mnt/data/{first_file}', 'r') as f:")
            file_info_lines.append(f"    data = json.load(f)")
        else:
            file_info_lines.append(f"# Process {first_file}")
            file_info_lines.append(f"with open('/mnt/data/{first_file}', 'r') as f:")
            file_info_lines.append(f"    content = f.read()")

    file_info_lines.append("```")
    file_info_lines.append("")

    # Enhanced saving instruction based on the focused approach from the documentation
    file_info_lines.append(
        "**Important**: Save and persist output only if the user requests the format in Excel, CSV, or PDF file formats in the '/mnt/data' directory."
    )

    file_info_section = "\n".join(file_info_lines)

    # Combine base prompt with file information
    enhanced_prompt = base_prompt + file_info_section

    logger.debug(
        f"Generated dynamic code interpreter prompt for message {message_id} with {len(attached_files)} files"
    )

    return enhanced_prompt


def get_attached_files_from_message(
    message_id: str, chat_id: str
) -> List[Dict[str, Any]]:
    """
    Get attached files from a specific message ID or its preceding user message.
    For assistant messages, looks in the previous user message for attached files.
    When message_id is empty (new chat), searches for recent user messages with files in the chat.
    """
    logger.info(f"Getting attached files from message {message_id} in chat {chat_id}")
=======
    logger.info(f"Scanning chat {chat_id} for attached files")
>>>>>>> 8911c04d

    try:
        # Get the chat data
        chat = Chats.get_chat_by_id(chat_id)
        if not chat:
            logger.warning(f"Chat {chat_id} not found")
            return []

<<<<<<< HEAD
        chat_data = chat.chat
        messages = chat_data.get("history", {}).get("messages", {})

        attached_files = []

        # Handle case when message_id is empty (new chat scenario)
        if not message_id:
            logger.info(
                f"No message_id provided, searching for recent user messages with files in chat {chat_id}"
            )

            # Find the most recent user message with files
            user_messages_with_files = []
            for msg_id, msg in messages.items():
                if (
                    msg.get("role") == "user"
                    and msg.get("files")
                    and len(msg.get("files", [])) > 0
                ):
                    user_messages_with_files.append(
                        (msg.get("timestamp", 0), msg_id, msg)
                    )

            if user_messages_with_files:
                # Sort by timestamp and get the most recent one
                user_messages_with_files.sort(key=lambda x: x[0], reverse=True)
                most_recent_timestamp, most_recent_msg_id, most_recent_msg = (
                    user_messages_with_files[0]
                )

                files = most_recent_msg.get("files", [])
                logger.info(
                    f"Found {len(files)} files in most recent user message {most_recent_msg_id}"
                )
            else:
                logger.info(f"No user messages with files found in chat {chat_id}")
                files = []
        else:
            # Get the specific message
            message = messages.get(message_id)
            if not message:
                logger.warning(f"Message {message_id} not found in chat {chat_id}")
                return []

            # Check current message first
            files = message.get("files", [])
            if files:
                logger.info(f"Found {len(files)} files in current message {message_id}")
            else:
                # If current message has no files and it's an assistant message,
                # look in the previous user message
                if message.get("role") == "assistant":
                    logger.info(
                        f"Assistant message {message_id} has no files, checking previous user message"
                    )

                    # Get parent_id to find the user message that triggered this response
                    parent_id = message.get("parentId") or message.get("parent_id")
                    if parent_id and parent_id in messages:
                        parent_message = messages[parent_id]
                        if parent_message.get("role") == "user":
                            files = parent_message.get("files", [])
                            if files:
                                logger.info(
                                    f"Found {len(files)} files in parent user message {parent_id}"
                                )
                            else:
                                logger.info(
                                    f"No files found in parent user message {parent_id}"
                                )
                        else:
                            logger.debug(
                                f"Parent message {parent_id} is not a user message (role: {parent_message.get('role')})"
                            )
                    else:
                        logger.debug(
                            f"No valid parent_id found for assistant message {message_id}"
                        )
                else:
                    logger.info(
                        f"Message {message_id} is a {message.get('role', 'unknown')} message with no files"
                    )

        # Process the files
        for file_info in files:
            # Extract file metadata
            file_data = {
                "id": file_info.get("id"),
                "name": file_info.get("name", "unknown_file"),
                "type": file_info.get("type", "file"),
                "size": file_info.get("size"),
                "url": file_info.get("url"),
                "message_id": message_id,
            }

            # Only include files with valid IDs
            if file_data["id"]:
                attached_files.append(file_data)
                logger.debug(
                    f"Found attached file: {file_data['name']} (ID: {file_data['id']})"
                )

        logger.info(
            f"Found {len(attached_files)} attached files for message {message_id} in chat {chat_id}"
        )
=======
        attached_files = []
        chat_data = chat.chat

        # Extract messages from chat history
        messages = chat_data.get("history", {}).get("messages", {})

        for message_id, message in messages.items():
            # Check if message has files attached
            files = message.get("files", [])

            for file_info in files:
                # Extract file metadata
                file_data = {
                    "id": file_info.get("id"),
                    "name": file_info.get("name", "unknown_file"),
                    "type": file_info.get("type", "file"),
                    "size": file_info.get("size"),
                    "url": file_info.get("url"),
                    "message_id": message_id,
                }

                # Only include files with valid IDs
                if file_data["id"]:
                    attached_files.append(file_data)
                    logger.debug(
                        f"Found attached file: {file_data['name']} (ID: {file_data['id']})"
                    )

        logger.info(f"Found {len(attached_files)} attached files in chat {chat_id}")
>>>>>>> 8911c04d
        return attached_files

    except Exception as e:
        logger.error(f"Error getting files from message {message_id}: {str(e)}")
        return []


<<<<<<< HEAD
async def auto_prepare_message_files(
    attached_files: List[Dict[str, Any]], workspace_id: str, data_dir: str = "data"
=======
async def auto_prepare_chat_files(
    chat_id: str, data_dir: str = "data"
>>>>>>> 8911c04d
) -> Dict[str, Any]:
    """
    Automatically prepare files attached to a message for use in the Jupyter environment.
    Creates symbolic links in the Jupyter data directory pointing to the uploaded files.
    Falls back to copying files if symlinks don't work (e.g., Docker environments).

    Args:
        attached_files: List of file metadata dictionaries
        workspace_id: Unique workspace identifier (could be message_id or session_id)
        data_dir: Base data directory (default: "data")

    Returns:
        Dictionary with preparation results including success status, prepared files count, and any errors
    """
<<<<<<< HEAD
    logger.info(
        f"Auto-preparing {len(attached_files)} files for workspace {workspace_id}"
    )
=======
    logger.info(f"Auto-preparing files for chat {chat_id}")
>>>>>>> 8911c04d

    result = {
        "success": False,
        "workspace_id": workspace_id,
        "prepared_files": [],
        "skipped_files": [],
        "errors": [],
<<<<<<< HEAD
        "total_files": len(attached_files),
        "method": None,  # Will be "symlink" or "copy"
    }

    if not attached_files:
        logger.info(f"No files to prepare for workspace {workspace_id}")
        result["success"] = True
        return result

    try:
        # Create workspace-specific data directory
        workspace_data_dir = os.path.join(data_dir, "uploads", workspace_id)
        os.makedirs(workspace_data_dir, exist_ok=True)
        logger.info(f"Created/verified workspace data directory: {workspace_data_dir}")

=======
        "total_files": 0,
        "method": None,  # Will be "symlink" or "copy"
    }

    try:
        # Get attached files from chat
        attached_files = get_attached_files_from_chat(chat_id)
        result["total_files"] = len(attached_files)

        if not attached_files:
            logger.info(f"No files found in chat {chat_id}")
            result["success"] = True
            return result

        # Create chat-specific data directory
        chat_data_dir = os.path.join(data_dir, "uploads", chat_id)
        os.makedirs(chat_data_dir, exist_ok=True)
        logger.info(f"Created/verified chat data directory: {chat_data_dir}")

        # Test which method to use: symlink or copy
>>>>>>> 8911c04d
        # Force copy method for Docker compatibility - symlinks often fail in bind volumes
        use_symlinks = False
        method = "copy"
        result["method"] = method
        logger.info(
            f"Using {method} method for file preparation (hardcoded for Docker compatibility)"
        )

        # Track successfully processed files to avoid duplicates
        processed_file_ids = set()

        for file_info in attached_files:
            file_id = file_info["id"]
            file_name = file_info["name"]

            try:
                # Skip if already processed (deduplication)
                if file_id in processed_file_ids:
                    logger.debug(f"Skipping duplicate file {file_name} (ID: {file_id})")
                    result["skipped_files"].append(
                        {"name": file_name, "id": file_id, "reason": "duplicate"}
                    )
                    continue

                # Get file from database
                file_record = Files.get_file_by_id(file_id)
                if not file_record:
                    logger.warning(f"File record not found for ID: {file_id}")
                    result["errors"].append(
                        f"File record not found: {file_name} (ID: {file_id})"
                    )
                    continue

                # Use the actual file path from the database
                if not file_record.path:
                    logger.warning(f"File path not found in record for ID: {file_id}")
                    result["errors"].append(
                        f"File path not found: {file_name} (ID: {file_id})"
                    )
                    continue

                # Get the actual file path (handles different storage providers)
                from open_webui.storage.provider import Storage

                source_file_path = Storage.get_file(file_record.path)

                # Check if source file exists
                if not os.path.exists(source_file_path):
                    logger.warning(f"Source file not found: {source_file_path}")
                    result["errors"].append(f"Source file not found: {file_name}")
                    continue

<<<<<<< HEAD
                # Create target path in workspace data directory
                target_path = os.path.join(workspace_data_dir, file_name)
=======
                # Create target path in chat data directory
                target_path = os.path.join(chat_data_dir, file_name)
>>>>>>> 8911c04d

                # Remove existing file/symlink if it exists
                if os.path.exists(target_path) or os.path.islink(target_path):
                    if os.path.islink(target_path):
                        os.unlink(target_path)
                        logger.debug(f"Removed existing symlink: {target_path}")
                    else:
                        os.remove(target_path)
                        logger.debug(f"Removed existing file: {target_path}")

<<<<<<< HEAD
                # Copy file
                shutil.copy2(source_file_path, target_path)
                logger.info(f"Copied file: {source_file_path} -> {target_path}")
=======
                # Prepare file using the appropriate method
                if use_symlinks:
                    # Create symbolic link using absolute path to ensure it resolves correctly
                    source_file_path_abs = os.path.abspath(source_file_path)
                    os.symlink(source_file_path_abs, target_path)
                    logger.info(
                        f"Created symlink: {target_path} -> {source_file_path_abs}"
                    )
                else:
                    # Copy file
                    import shutil

                    shutil.copy2(source_file_path, target_path)
                    logger.info(f"Copied file: {source_file_path} -> {target_path}")
>>>>>>> 8911c04d

                # Record successful preparation
                result["prepared_files"].append(
                    {
                        "name": file_name,
                        "id": file_id,
                        "target_path": target_path,
                        "source_path": source_file_path,
                        "size": file_info.get("size"),
                        "type": file_info.get("type"),
                        "method": method,
                    }
                )

                processed_file_ids.add(file_id)

            except Exception as e:
                error_msg = f"Error preparing file {file_name}: {str(e)}"
                logger.error(error_msg)
                result["errors"].append(error_msg)

        # Set success if we prepared at least some files or if there were no errors
        result["success"] = (
            len(result["prepared_files"]) > 0 or len(result["errors"]) == 0
        )

        logger.info(
<<<<<<< HEAD
            f"Auto-prepare completed for workspace {workspace_id}: "
=======
            f"Auto-prepare completed for chat {chat_id}: "
>>>>>>> 8911c04d
            f"{len(result['prepared_files'])} prepared using {method}, "
            f"{len(result['skipped_files'])} skipped, "
            f"{len(result['errors'])} errors"
        )

        return result

    except Exception as e:
        error_msg = (
            f"Failed to auto-prepare files for workspace {workspace_id}: {str(e)}"
        )
        logger.error(error_msg)
        result["errors"].append(error_msg)
        result["success"] = False
        return result


<<<<<<< HEAD
=======
async def _test_symlink_accessibility(chat_data_dir: str, data_dir: str) -> bool:
    """
    Test whether symlinks will work in the target environment.
    This is especially important for Docker environments where symlinks may not be accessible.

    Args:
        chat_data_dir: The directory where files will be prepared
        data_dir: The base data directory

    Returns:
        True if symlinks should be used, False if files should be copied
    """
    test_dir = os.path.join(chat_data_dir, ".test_symlink")
    test_source = None
    test_symlink = None

    try:
        # Create test directory
        os.makedirs(test_dir, exist_ok=True)

        # Ensure uploads directory exists for source file
        uploads_dir = os.path.join(data_dir, "uploads")
        os.makedirs(uploads_dir, exist_ok=True)

        # Create a test source file in the uploads directory
        test_source = os.path.join(uploads_dir, ".test_source_file")
        with open(test_source, "w") as f:
            f.write("test_content_for_symlink_detection")

        # Create test symlink using absolute path to ensure it resolves correctly
        test_symlink = os.path.join(test_dir, "test_symlink")
        test_source_abs = os.path.abspath(test_source)
        os.symlink(test_source_abs, test_symlink)

        # Test 1: Can we create the symlink?
        if not os.path.islink(test_symlink):
            logger.warning("Symlink creation test failed - file is not a symlink")
            return False

        # Test 2: Can we read through the symlink?
        try:
            with open(test_symlink, "r") as f:
                content = f.read()
            if content != "test_content_for_symlink_detection":
                logger.warning("Symlink accessibility test failed - content mismatch")
                return False
        except Exception as e:
            logger.warning(
                f"Symlink accessibility test failed - cannot read through symlink: {e}"
            )
            return False

        # Test 3: Can we stat the symlink target?
        try:
            stat_result = os.stat(test_symlink)
            if not stat_result:
                logger.warning("Symlink stat test failed")
                return False
        except Exception as e:
            logger.warning(f"Symlink stat test failed: {e}")
            return False

        logger.info("Symlink accessibility test passed - using symlinks")
        return True

    except OSError as e:
        if "Operation not supported" in str(e) or "Function not implemented" in str(e):
            logger.info(
                "Symlinks not supported on this filesystem - using file copying"
            )
        else:
            logger.warning(
                f"Symlink test failed with OS error: {e} - using file copying"
            )
        return False
    except Exception as e:
        logger.warning(f"Symlink test failed: {e} - using file copying")
        return False
    finally:
        # Clean up test files
        try:
            if test_symlink and (
                os.path.exists(test_symlink) or os.path.islink(test_symlink)
            ):
                os.unlink(test_symlink)
            if test_source and os.path.exists(test_source):
                os.remove(test_source)
            if os.path.exists(test_dir):
                os.rmdir(test_dir)
        except Exception as e:
            logger.debug(f"Test cleanup failed (non-critical): {e}")


async def prepare_multiple_chats_files(
    chat_ids: List[str], data_dir: str = "data"
) -> Dict[str, Any]:
    """
    Prepare files for multiple chats at once (bulk operation).

    Args:
        chat_ids: List of chat IDs to prepare files for
        data_dir: Base data directory (default: "data")

    Returns:
        Dictionary with overall results and per-chat results
    """
    logger.info(f"Bulk preparing files for {len(chat_ids)} chats")

    overall_result = {
        "success": True,
        "total_chats": len(chat_ids),
        "successful_chats": 0,
        "failed_chats": 0,
        "chat_results": {},
        "summary": {
            "total_prepared_files": 0,
            "total_skipped_files": 0,
            "total_errors": 0,
        },
    }

    for chat_id in chat_ids:
        try:
            chat_result = await auto_prepare_chat_files(chat_id, data_dir)
            overall_result["chat_results"][chat_id] = chat_result

            if chat_result["success"]:
                overall_result["successful_chats"] += 1
            else:
                overall_result["failed_chats"] += 1
                overall_result["success"] = False

            # Update summary
            overall_result["summary"]["total_prepared_files"] += len(
                chat_result["prepared_files"]
            )
            overall_result["summary"]["total_skipped_files"] += len(
                chat_result["skipped_files"]
            )
            overall_result["summary"]["total_errors"] += len(chat_result["errors"])

        except Exception as e:
            error_msg = f"Failed to prepare chat {chat_id}: {str(e)}"
            logger.error(error_msg)
            overall_result["chat_results"][chat_id] = {
                "success": False,
                "errors": [error_msg],
            }
            overall_result["failed_chats"] += 1
            overall_result["success"] = False

    logger.info(
        f"Bulk prepare completed: {overall_result['successful_chats']}/{overall_result['total_chats']} successful"
    )
    return overall_result


def test_filesystem_support(data_dir: str = "data") -> Dict[str, Any]:
    """
    Test filesystem support for symlinks and file operations.
    Helps identify permission problems and symlink support issues.

    Args:
        data_dir: Base data directory to test in

    Returns:
        Dictionary with test results
    """
    logger.info(f"Testing filesystem support in {data_dir}")

    test_result = {"success": True, "tests": {}, "errors": [], "recommendations": []}

    test_dir = os.path.join(data_dir, "test_auto_prepare")

    try:
        # Test 1: Directory creation
        try:
            os.makedirs(test_dir, exist_ok=True)
            test_result["tests"]["directory_creation"] = True
            logger.debug("✓ Directory creation test passed")
        except Exception as e:
            test_result["tests"]["directory_creation"] = False
            test_result["errors"].append(f"Directory creation failed: {str(e)}")
            test_result["success"] = False

        # Test 2: File creation
        test_file = os.path.join(test_dir, "test_file.txt")
        try:
            with open(test_file, "w") as f:
                f.write("test content")
            test_result["tests"]["file_creation"] = True
            logger.debug("✓ File creation test passed")
        except Exception as e:
            test_result["tests"]["file_creation"] = False
            test_result["errors"].append(f"File creation failed: {str(e)}")
            test_result["success"] = False

        # Test 3: Symlink creation
        test_symlink = os.path.join(test_dir, "test_symlink.txt")
        try:
            if os.path.exists(test_file):
                # Use absolute path for symlink target to ensure it resolves correctly
                test_file_abs = os.path.abspath(test_file)
                os.symlink(test_file_abs, test_symlink)
                test_result["tests"]["symlink_creation"] = True
                logger.debug("✓ Symlink creation test passed")
            else:
                test_result["tests"]["symlink_creation"] = False
                test_result["errors"].append(
                    "Cannot test symlink: source file doesn't exist"
                )
        except Exception as e:
            test_result["tests"]["symlink_creation"] = False
            test_result["errors"].append(f"Symlink creation failed: {str(e)}")
            test_result["success"] = False
            if "Operation not permitted" in str(e) or "not supported" in str(e).lower():
                test_result["recommendations"].append(
                    "Filesystem may not support symlinks. Consider using file copies instead."
                )

        # Test 4: Path resolution
        try:
            if os.path.exists(test_symlink):
                resolved_path = os.path.realpath(test_symlink)
                if resolved_path == os.path.realpath(test_file):
                    test_result["tests"]["path_resolution"] = True
                    logger.debug("✓ Path resolution test passed")
                else:
                    test_result["tests"]["path_resolution"] = False
                    test_result["errors"].append("Symlink path resolution incorrect")
            else:
                test_result["tests"]["path_resolution"] = False
                test_result["errors"].append(
                    "Cannot test path resolution: symlink doesn't exist"
                )
        except Exception as e:
            test_result["tests"]["path_resolution"] = False
            test_result["errors"].append(f"Path resolution test failed: {str(e)}")

        # Test 5: Docker symlink accessibility (new test)
        if test_result["tests"].get("symlink_creation", False):
            try:
                # Test if we can read the symlink (this often fails in Docker environments)
                with open(test_symlink, "r") as f:
                    content = f.read()
                if content == "test content":
                    test_result["tests"]["symlink_accessibility"] = True
                    logger.debug("✓ Symlink accessibility test passed")
                else:
                    test_result["tests"]["symlink_accessibility"] = False
                    test_result["errors"].append(
                        "Symlink content mismatch - possible Docker volume issue"
                    )
                    test_result["recommendations"].append(
                        "Symlinks may not work in Docker environment. Auto-prepare will use file copying."
                    )
            except Exception as e:
                test_result["tests"]["symlink_accessibility"] = False
                test_result["errors"].append(f"Symlink accessibility failed: {str(e)}")
                test_result["recommendations"].append(
                    "Symlinks not accessible - likely Docker environment. Auto-prepare will use file copying."
                )
        else:
            test_result["tests"]["symlink_accessibility"] = False

    finally:
        # Cleanup test files
        try:
            if os.path.exists(test_symlink) or os.path.islink(test_symlink):
                os.unlink(test_symlink)
            if os.path.exists(test_file):
                os.unlink(test_file)
            if os.path.exists(test_dir):
                os.rmdir(test_dir)
            logger.debug("✓ Test cleanup completed")
        except Exception as e:
            logger.warning(f"Test cleanup failed: {str(e)}")

    # Add recommendations based on test results
    if not test_result["tests"].get("symlink_creation", False):
        test_result["recommendations"].append(
            "Consider implementing file copying as fallback for symlink failures"
        )

    if test_result["success"]:
        logger.info("✓ All filesystem tests passed")
    else:
        logger.warning(
            f"⚠ Some filesystem tests failed: {len(test_result['errors'])} errors"
        )

    return test_result


>>>>>>> 8911c04d
class ResultModel(BaseModel):
    """
    Execute Code Result Model
    """

    stdout: Optional[str] = ""
    stderr: Optional[str] = ""
    result: Optional[str] = ""
    files: Optional[List[Dict]] = []  # Add files attribute for generated files


class EnterpriseGatewayCodeExecutor:
    """
    Execute code in Jupyter Enterprise Gateway
    """

    def __init__(
        self,
        base_url: str,
        code: str,
        token: str = "",
        password: str = "",
        timeout: int = 60,
        kernel_name: str = "python",
        username: str = "code-interpreter",
        workspace_id: str = "",
        data_dir: str = "data",
        kernel_init_code: str = "",
        user_id: str = "",
        attached_files: List[Dict[str, Any]] = None,
    ):
        """
        :param base_url: Enterprise Gateway server URL (e.g., "http://gateway:8888")
        :param code: Code to execute
        :param token: Authentication token (optional)
        :param password: Password (optional, not typically used with Enterprise Gateway)
        :param timeout: WebSocket timeout in seconds (default: 60s)
        :param kernel_name: Kernel name to use (default: from configuration)
        :param username: Username for the kernel (default: from configuration)
        :param workspace_id: Workspace ID for path replacement and auto-prepare (optional)
        :param data_dir: Base data directory path (default: "data")
        :param kernel_init_code: Kernel initialization code to run after kernel creation (optional)
        :param user_id: User ID for file registration (optional)
        :param attached_files: List of attached file metadata (optional)
        """
        self.base_url = base_url
        self.original_code = code
        self.token = token
        self.password = password
        self.timeout = timeout
        self.kernel_name = kernel_name
        self.username = username
        self.workspace_id = workspace_id
        self.data_dir = data_dir
<<<<<<< HEAD
        self.user_id = user_id
        self.attached_files = attached_files or []

        # Initialize file manager for tracking generated files
        self.file_manager = None
        if self.workspace_id and self.user_id:
            workspace_path = os.path.join(self.data_dir, "uploads", self.workspace_id)
            self.file_manager = CodeGeneratedFileManager(
                chat_id=self.workspace_id,  # Use workspace_id as chat_id for compatibility
                user_id=self.user_id,
                workspace_path=workspace_path,
            )

        # Modify code to replace /mnt/data with workspace-specific path
=======

        # Modify code to replace /mnt/data with chat-specific path
>>>>>>> 8911c04d
        self.code = self._prepare_code_with_path_replacement(code)

        # Auto-prepare files for this workspace before code execution
        self.prepare_result = None
<<<<<<< HEAD
        if self.workspace_id and self.attached_files:
            self._auto_prepare_needed = True
            logger.debug(
                f"Marked auto-prepare as needed for workspace {self.workspace_id}"
            )
=======
        if self.chat_id:
            logger.info(
                f"Auto-preparing files for chat {self.chat_id} before code execution"
            )
            try:
                # Note: This is synchronous but auto_prepare_chat_files is async
                # We'll need to handle this in the run() method instead
                self._auto_prepare_needed = True
                logger.debug(f"Marked auto-prepare as needed for chat {self.chat_id}")
            except Exception as e:
                logger.error(
                    f"Failed to mark auto-prepare for chat {self.chat_id}: {str(e)}"
                )
                self._auto_prepare_needed = False
>>>>>>> 8911c04d
        else:
            self._auto_prepare_needed = False

        if self.base_url[-1] != "/":
            self.base_url += "/"

        logger.info(
            f"Initializing Enterprise Gateway connection to {self.base_url} with kernel {self.kernel_name}"
        )
<<<<<<< HEAD
        if self.workspace_id:
            logger.info(f"Using workspace ID {self.workspace_id} for path replacement")
=======
        if self.chat_id:
            logger.info(f"Using chat ID {self.chat_id} for path replacement")
>>>>>>> 8911c04d
        self.session = aiohttp.ClientSession(trust_env=True, base_url=self.base_url)
        self.headers = {}
        self.result = ResultModel()
        self.kernel_init_code = kernel_init_code or self._get_default_init_code()

<<<<<<< HEAD
    def _get_default_init_code(self) -> str:
        """Get default kernel initialization code"""
        return """
import os
import sys
import matplotlib.pyplot as plt
import warnings
warnings.filterwarnings('ignore')

font_names = [
    'WenQuanYi Micro Hei',
    'Noto Sans CJK SC',
    'SimHei', 'Microsoft YaHei', 'PingFang SC', 
    'Source Han Sans SC', 'Arial Unicode MS'
]
plt.rcParams['font.sans-serif'] = font_names
plt.rcParams['axes.unicode_minus'] = False
"""
=======
    async def _auto_prepare_files(self) -> None:
        """Auto-prepare files for this chat if needed"""
        if not self._auto_prepare_needed or not self.chat_id:
            return

        try:
            self.prepare_result = await auto_prepare_chat_files(
                self.chat_id, self.data_dir
            )
            if self.prepare_result["success"]:
                prepared_count = len(self.prepare_result["prepared_files"])
                if prepared_count > 0:
                    logger.info(
                        f"Successfully prepared {prepared_count} files for chat {self.chat_id}"
                    )
                else:
                    logger.debug(f"No files to prepare for chat {self.chat_id}")
            else:
                logger.warning(
                    f"File preparation had issues for chat {self.chat_id}: {self.prepare_result['errors']}"
                )
        except Exception as e:
            logger.error(
                f"Failed to auto-prepare files for chat {self.chat_id}: {str(e)}"
            )
            # Continue with execution even if file preparation fails
>>>>>>> 8911c04d

    def _prepare_code_with_path_replacement(self, code: str) -> str:
        """Replace /mnt/data with workspace-specific path before execution"""
        if not self.workspace_id:
            logger.debug("No workspace_id provided, using code as-is")
            return code

<<<<<<< HEAD
        # Create workspace-specific path
        workspace_data_path = f"{self.data_dir}/uploads/{self.workspace_id}"

        # Ensure the directory exists
        os.makedirs(workspace_data_path, exist_ok=True)
        logger.info(f"Ensured workspace data path exists: {workspace_data_path}")

        # Replace /mnt/data with the workspace-specific path
        modified_code = code.replace("/mnt/data", workspace_data_path)

        if modified_code != code:
            logger.debug(f"Replaced '/mnt/data' with '{workspace_data_path}' in code")
=======
        # Create chat-specific path
        chat_data_path = f"{self.data_dir}/uploads/{self.chat_id}"

        # Ensure the directory exists
        os.makedirs(chat_data_path, exist_ok=True)
        logger.info(f"Ensured chat data path exists: {chat_data_path}")

        # Replace /mnt/data with the chat-specific path
        modified_code = code.replace("/mnt/data", chat_data_path)

        if modified_code != code:
            logger.debug(f"Replaced '/mnt/data' with '{chat_data_path}' in code")
            logger.debug(f"Original code: {code}")
            logger.debug(f"Modified code: {modified_code}")
>>>>>>> 8911c04d

        return modified_code

    def _prepare_results_with_path_replacement(self, text: str) -> str:
        """Replace workspace-specific paths back to /mnt/data in output for user display"""
        if not self.workspace_id or not text:
            return text

<<<<<<< HEAD
        # Create workspace-specific path
        workspace_data_path = f"{self.data_dir}/uploads/{self.workspace_id}"

        # Replace the workspace-specific path back to /mnt/data for user display
        modified_text = text.replace(workspace_data_path, "/mnt/data")

        if modified_text != text:
            logger.debug(
                f"Replaced '{workspace_data_path}' back to '/mnt/data' in output"
            )
=======
        # Create chat-specific path
        chat_data_path = f"{self.data_dir}/uploads/{self.chat_id}"

        # Replace the chat-specific path back to /mnt/data for user display
        modified_text = text.replace(chat_data_path, "/mnt/data")

        if modified_text != text:
            logger.debug(f"Replaced '{chat_data_path}' back to '/mnt/data' in output")
>>>>>>> 8911c04d

        return modified_text

    async def _auto_prepare_files(self) -> None:
        """Auto-prepare files for this workspace if needed"""
        if not self._auto_prepare_needed or not self.workspace_id:
            return

        try:
            self.prepare_result = await auto_prepare_message_files(
                self.attached_files, self.workspace_id, self.data_dir
            )
            if self.prepare_result["success"]:
                prepared_count = len(self.prepare_result["prepared_files"])
                if prepared_count > 0:
                    logger.info(
                        f"Successfully prepared {prepared_count} files for workspace {self.workspace_id}"
                    )
                else:
                    logger.debug(
                        f"No files to prepare for workspace {self.workspace_id}"
                    )
            else:
                logger.warning(
                    f"File preparation had issues for workspace {self.workspace_id}: {self.prepare_result['errors']}"
                )
        except Exception as e:
            logger.error(
                f"Failed to auto-prepare files for workspace {self.workspace_id}: {str(e)}"
            )

    async def __aenter__(self):
        return self

    async def __aexit__(self, exc_type, exc_val, exc_tb):
        if hasattr(self, "kernel_id") and self.kernel_id:
            try:
                async with self.session.delete(
                    f"api/kernels/{self.kernel_id}", headers=self.headers
                ) as response:
                    response.raise_for_status()
                    logger.info(f"Closed kernel {self.kernel_id}")
            except Exception as err:
                logger.exception("close kernel failed, %s", err)
        await self.session.close()

    async def run(self) -> ResultModel:
        try:
            # Auto-prepare files first if needed
            await self._auto_prepare_files()

<<<<<<< HEAD
            # Capture pre-execution state for file tracking
            if self.file_manager:
                logger.info(f"Starting file tracking for workspace {self.workspace_id}")
                self.file_manager.capture_pre_execution_state()
                logger.info(
                    f"Pre-execution state captured, workspace: {self.file_manager.workspace_path}"
                )

=======
>>>>>>> 8911c04d
            await self.setup_auth()
            await self.init_kernel()
            await self.execute_code()

            # Capture post-execution state and register generated files
            if self.file_manager:
                logger.info("Capturing post-execution state for file tracking")
                self.file_manager.capture_post_execution_state()
                generated_files = self.file_manager.get_newly_generated_files()

                if generated_files:
                    logger.info(f"Found {len(generated_files)} newly generated files:")
                    for i, file_info in enumerate(generated_files):
                        logger.info(
                            f"  {i+1}. {file_info['name']} ({file_info['size']} bytes, {file_info['format']})"
                        )

                    # Register files to storage
                    registered_file_ids = self.file_manager.register_files_to_storage(
                        generated_files
                    )
                    logger.info(
                        f"Attempted to register {len(registered_file_ids)} files"
                    )

                    # Add file information to the result
                    if not hasattr(self.result, "files"):
                        self.result.files = []

                    for file_info, file_id in zip(generated_files, registered_file_ids):
                        if file_id:
                            file_data = {
                                "id": file_id,
                                "name": file_info["name"],
                                "url": f"/api/v1/files/{file_id}/content",  # Fixed: changed from /download to /content
                                "size": file_info["size"],
                                "format": file_info["format"],
                            }
                            self.result.files.append(file_data)
                            logger.info(f"Added file to result: {file_data}")
                        else:
                            logger.warning(
                                f"Failed to register file: {file_info['name']}"
                            )

                    logger.info(
                        f"Successfully registered {len([fid for fid in registered_file_ids if fid])} files to storage"
                    )
                else:
                    logger.info("No new files generated during execution")
            else:
                logger.warning("File manager not initialized - file tracking disabled")

        except Exception as err:
            logger.exception("execute code failed, %s", err)
            self.result.stderr = f"Error: {err}"
        return self.result

    async def setup_auth(self) -> None:
        if self.token:
            self.headers.update({"Authorization": f"token {self.token}"})
            logger.debug("Set up authorization header with token")

    async def init_kernel(self) -> None:
        payload = {
            "name": self.kernel_name,
            "env": {
                "KERNEL_USERNAME": self.username,
                "KERNEL_ID": str(uuid.uuid4()),
            },
        }

        logger.info(f"Starting {self.kernel_name} kernel for user {self.username}")
        try:
            async with self.session.post(
                url="api/kernels",
                json=payload,
                headers=self.headers,
            ) as response:
                response.raise_for_status()
                kernel_data = await response.json()
                self.kernel_id = kernel_data["id"]
                logger.info(f"Created kernel {self.kernel_id} for user {self.username}")

        except Exception as e:
            logger.error(f"Failed to create kernel: {str(e)}")
            raise

    def init_ws(self) -> tuple[str, dict]:
        ws_base = self.base_url.replace("http", "ws", 1)
        websocket_url = f"{ws_base}api/kernels/{self.kernel_id}/channels"
        logger.debug(f"Connecting to WebSocket at {websocket_url}")
        return websocket_url, self.headers

    async def execute_init_code(self, ws) -> None:
        """Execute kernel initialization code using existing WebSocket connection"""
        if not self.kernel_init_code.strip():
            logger.debug("No kernel initialization code to execute")
            return

        logger.info("Executing kernel initialization code")
        logger.debug(f"Kernel init code:\n{self.kernel_init_code}")
        try:
            # Send init code execution request
            msg_id = str(uuid.uuid4())
            request = {
                "header": {
                    "msg_id": msg_id,
                    "msg_type": "execute_request",
                    "username": self.username,
                    "session": str(uuid.uuid4()),
                    "version": "5.4",
                },
                "parent_header": {},
                "metadata": {},
                "content": {
                    "code": self.kernel_init_code,
                    "silent": False,  # Don't show output from init code
                    "store_history": False,  # Don't store in history
                    "user_expressions": {},
                    "allow_stdin": False,
                    "stop_on_error": True,
                },
                "buffers": [],
                "channel": "shell",
            }

            await ws.send(json.dumps(request))

            # Wait for completion - only check execute_reply status
            while True:
                try:
                    message = await asyncio.wait_for(
                        ws.recv(), 30
                    )  # 30s timeout for init
                    response = json.loads(message)

                    # Only process our message
                    if response.get("parent_header", {}).get("msg_id") != msg_id:
                        continue

                    msg_type = response.get("msg_type")

                    # Only care about the final execute_reply status
                    if msg_type == "execute_reply":
                        status = response["content"]["status"]
                        if status == "ok":
                            logger.info("Kernel initialization completed successfully")
                        elif status == "error":
                            logger.warning("Kernel initialization failed")
                        break

                except asyncio.TimeoutError:
                    logger.warning("Kernel initialization timed out")
                    break

        except Exception as e:
            logger.error(f"Failed to execute kernel initialization code: {e}")

    async def execute_code(self) -> None:
        websocket_url, headers = self.init_ws()
        try:
            async with websockets.connect(
                websocket_url, additional_headers=headers
            ) as ws:
<<<<<<< HEAD
                # Execute initialization code first if provided
                if self.kernel_init_code.strip():
                    await self.execute_init_code(ws)

                # Then execute the main user code
=======
>>>>>>> 8911c04d
                await self.execute_in_gateway(ws)
        except websockets.exceptions.WebSocketException as e:
            logger.error(f"WebSocket error: {e}")
            self.result.stderr = f"WebSocket connection error: {e}"

    async def execute_in_gateway(self, ws) -> None:
        # Log the code that will be executed
        logger.debug(f"Original code: {self.original_code}")
        logger.debug(f"Modified code (after path replacement): {self.code}")
<<<<<<< HEAD
=======
        if self.chat_id:
            logger.debug(f"Chat ID: {self.chat_id}, Data dir: {self.data_dir}")
            chat_data_path = f"{self.data_dir}/uploads/{self.chat_id}"
            logger.debug(f"Replacing '/mnt/data' with '{chat_data_path}'")
>>>>>>> 8911c04d

        # Send message using Enterprise Gateway format
        msg_id = str(uuid.uuid4())
        request = {
            "header": {
                "msg_id": msg_id,
                "msg_type": "execute_request",
                "username": self.username,
                "session": str(uuid.uuid4()),
                "version": "5.4",
            },
            "parent_header": {},
            "metadata": {},
            "content": {
                "code": self.code,
                "silent": False,
                "store_history": True,
                "user_expressions": {},
                "allow_stdin": False,
                "stop_on_error": True,
            },
            "buffers": [],
            "channel": "shell",
        }

<<<<<<< HEAD
=======
        logger.debug(f"Sending execute request with msg_id {msg_id}")
        logger.debug(f"Code to execute: {self.code}")
>>>>>>> 8911c04d
        await ws.send(json.dumps(request))

        # Parse responses
        stdout_content, stderr_content = "", ""
<<<<<<< HEAD
        results = []
=======
        error = None
>>>>>>> 8911c04d

        while True:
            try:
                message = await asyncio.wait_for(ws.recv(), self.timeout)
                response = json.loads(message)

                # Check if this message is a response to our request
                if response.get("parent_header", {}).get("msg_id") != msg_id:
                    continue

                msg_type = response.get("msg_type")
<<<<<<< HEAD
=======
                logger.debug(f"Received message of type {msg_type}")
>>>>>>> 8911c04d

                if msg_type == "stream":
                    if response["content"]["name"] == "stdout":
                        stdout_content += response["content"]["text"]
                    elif response["content"]["name"] == "stderr":
                        stderr_content += response["content"]["text"]
<<<<<<< HEAD
=======
                        logger.debug(f"STDERR: {response['content']['text']}")
>>>>>>> 8911c04d

                elif msg_type == "execute_result":
                    if "data" in response["content"]:
                        if "text/plain" in response["content"]["data"]:
                            result_text = response["content"]["data"]["text/plain"]
                            results.append(result_text)
                        if "image/png" in response["content"]["data"]:
                            results.append(
                                f"data:image/png;base64,{response['content']['data']['image/png']}"
                            )
<<<<<<< HEAD
=======
                            logger.debug("Added image result")
>>>>>>> 8911c04d

                elif msg_type == "display_data":
                    if "data" in response["content"]:
                        if "text/plain" in response["content"]["data"]:
                            result_text = response["content"]["data"]["text/plain"]
                            results.append(result_text)
                        if "image/png" in response["content"]["data"]:
                            results.append(
                                f"data:image/png;base64,{response['content']['data']['image/png']}"
                            )
<<<<<<< HEAD
=======
                            logger.debug("Added image display")
>>>>>>> 8911c04d

                elif msg_type == "error":
                    error = {
                        "ename": response["content"]["ename"],
                        "evalue": response["content"]["evalue"],
                        "traceback": response["content"]["traceback"],
                    }
<<<<<<< HEAD

                    # Trim traceback to prevent UI message overflow
                    trim_traceback = (
                        error["traceback"][-1:] if error["traceback"] else []
                    )
                    if trim_traceback:
                        stderr_content += "\n".join(trim_traceback)

                elif msg_type == "execute_reply":
                    status = response["content"]["status"]
                    if status == "ok":
                        logger.debug("Code execution completed successfully")
                    elif status == "error":
                        logger.debug("Code execution completed with errors")
                    break
=======
                    stderr_content += "\n".join(error["traceback"])
                    logger.debug(f"Execution error: {error}")

                elif msg_type == "execute_reply":
                    logger.debug(
                        f"Execute reply status: {response['content']['status']}"
                    )
                    if response["content"]["status"] == "ok":
                        logger.debug("Received execute_reply with status=ok")
                        break
                    elif response["content"]["status"] == "error":
                        if (
                            not error
                        ):  # Only add if we haven't already processed an error message
                            error = {
                                "ename": response["content"]["ename"],
                                "evalue": response["content"]["evalue"],
                                "traceback": response["content"]["traceback"],
                            }
                            stderr_content += "\n".join(error["traceback"])
                        logger.debug("Received execute_reply with status=error")
                        break

                elif msg_type == "status":
                    if response["content"]["execution_state"] == "idle":
                        # We still wait for execute_reply before breaking out
                        logger.debug("Kernel is idle")
>>>>>>> 8911c04d

            except asyncio.TimeoutError:
                stderr_content += "\nExecution timed out."
                logger.warning(f"Execution timed out after {self.timeout}s")
                break
<<<<<<< HEAD
=======

        self.result.stdout = self._prepare_results_with_path_replacement(
            stdout_content.strip()
        )
        self.result.stderr = self._prepare_results_with_path_replacement(
            stderr_content.strip()
        )
        self.result.result = self._prepare_results_with_path_replacement(
            "\n".join(results).strip() if results else ""
        )

        logger.debug(f"Final result - stdout: {self.result.stdout}")
        logger.debug(f"Final result - stderr: {self.result.stderr}")
        logger.debug(f"Final result - result: {self.result.result}")
        logger.info("Code execution completed")
>>>>>>> 8911c04d

        # Apply path replacement to results
        self.result.stdout = self._prepare_results_with_path_replacement(
            stdout_content.strip()
        )
        self.result.stderr = self._prepare_results_with_path_replacement(
            stderr_content.strip()
        )
        self.result.result = self._prepare_results_with_path_replacement(
            "\n".join(results).strip() if results else ""
        )

        logger.info("Code execution completed")



async def execute_code_jupyter(
    base_url: str,
    code: str,
    token: str = "",
    password: str = "",
    timeout: int = 60,
    message_id: str = "",
    chat_id: str = "",
    data_dir: str = "data",
<<<<<<< HEAD
    kernel_init_code: str = "",
    user_id: str = "",
=======
>>>>>>> 8911c04d
) -> dict:
    # Get attached files from the specific message
    attached_files = []
    logger.info(f"Executing code for message {message_id} in chat {chat_id}")

    if chat_id:
        attached_files = get_attached_files_from_message(message_id, chat_id)

    # Use chat_id (or switch to message_id) as workspace_id
    workspace_id = chat_id or str(uuid.uuid4())

    async with EnterpriseGatewayCodeExecutor(
        base_url,
        code,
        token,
        password,
        timeout,
        workspace_id=workspace_id,
        data_dir=data_dir,
        kernel_init_code=kernel_init_code,
        user_id=user_id,
        attached_files=attached_files,
    ) as executor:
        result = await executor.run()
<<<<<<< HEAD
        return result.model_dump()
=======
        return result.model_dump()


def generate_dynamic_code_interpreter_prompt(
    base_prompt: str,
    chat_id: str = "",
    attached_files: Optional[List[Dict[str, Any]]] = None,
) -> str:
    """
    Generate a dynamic code interpreter prompt that includes information about attached files.

    Args:
        base_prompt: The base code interpreter prompt template
        chat_id: Chat ID for context
        attached_files: List of attached file information

    Returns:
        Enhanced prompt with file information
    """
    if not attached_files:
        if chat_id:
            # Try to get attached files from chat
            attached_files = get_attached_files_from_chat(chat_id)

    if not attached_files:
        # No files attached, return base prompt
        return base_prompt

    # Create file information section
    file_info_lines = []
    file_info_lines.append("\n#### Available Files")
    file_info_lines.append(
        "The following files have been attached to this conversation and are available in `/mnt/data/`:"
    )
    file_info_lines.append("")

    for file_info in attached_files:
        file_name = file_info.get("name", "unknown_file")
        file_type = file_info.get("type", "file")
        file_size = file_info.get("size")

        # Format file size if available
        size_str = ""
        if file_size:
            if file_size < 1024:
                size_str = f" ({file_size} bytes)"
            elif file_size < 1024 * 1024:
                size_str = f" ({file_size / 1024:.1f} KB)"
            else:
                size_str = f" ({file_size / (1024 * 1024):.1f} MB)"

        file_info_lines.append(
            f"- **{file_name}**{size_str} - Available at `/mnt/data/{file_name}`"
        )

        # Add file type specific suggestions
        if file_name.lower().endswith((".csv", ".tsv")):
            file_info_lines.append(
                f"  - Data file - Use `pd.read_csv('/mnt/data/{file_name}')` to load"
            )
        elif file_name.lower().endswith((".xlsx", ".xls")):
            file_info_lines.append(
                f"  - Excel file - Use `pd.read_excel('/mnt/data/{file_name}')` to load"
            )
        elif file_name.lower().endswith((".json", ".jsonl")):
            file_info_lines.append(
                f"  - JSON file - Use `pd.read_json('/mnt/data/{file_name}')` or `json.load()` to load"
            )
        elif file_name.lower().endswith((".txt", ".md", ".py", ".js", ".html", ".css")):
            file_info_lines.append(
                f"  - Text file - Use `open('/mnt/data/{file_name}', 'r').read()` to load"
            )
        elif file_name.lower().endswith(
            (".png", ".jpg", ".jpeg", ".gif", ".bmp", ".tiff")
        ):
            file_info_lines.append(
                f"  - Image file - Use `PIL.Image.open('/mnt/data/{file_name}')` or `cv2.imread()` to load"
            )
        elif file_name.lower().endswith((".pdf")):
            file_info_lines.append(
                f"  - PDF file - Use `PyPDF2` or `pdfplumber` to extract text/data"
            )

    file_info_lines.append("")
    file_info_lines.append(
        "**Important**: These files are immediately ready to use - no upload needed. Reference them directly by their paths above."
    )

    # Insert file information after the main code interpreter description but before the final note
    file_info_section = "\n".join(file_info_lines)

    # Find a good insertion point in the base prompt
    prompt_lines = base_prompt.split("\n")

    # Look for the line about /mnt/data and insert file info after it
    insertion_point = -1
    for i, line in enumerate(prompt_lines):
        if "drive at '/mnt/data'" in line.lower():
            insertion_point = i + 1
            break

    if insertion_point > 0:
        # Insert file information after the /mnt/data line
        enhanced_lines = (
            prompt_lines[:insertion_point]
            + file_info_section.split("\n")
            + prompt_lines[insertion_point:]
        )
        return "\n".join(enhanced_lines)
    else:
        # Fallback: append file information at the end
        return base_prompt + "\n" + file_info_section
>>>>>>> 8911c04d
<|MERGE_RESOLUTION|>--- conflicted
+++ resolved
@@ -12,6 +12,7 @@
 
 from open_webui.env import SRC_LOG_LEVELS
 
+
 # Import necessary models for chat and file operations
 from open_webui.models.chats import Chats
 from open_webui.models.files import Files
@@ -39,7 +40,6 @@
     Returns:
         Enhanced prompt string with file information
     """
-<<<<<<< HEAD
     if not attached_files:
         # No files attached, return the base prompt
         return base_prompt
@@ -123,9 +123,6 @@
     When message_id is empty (new chat), searches for recent user messages with files in the chat.
     """
     logger.info(f"Getting attached files from message {message_id} in chat {chat_id}")
-=======
-    logger.info(f"Scanning chat {chat_id} for attached files")
->>>>>>> 8911c04d
 
     try:
         # Get the chat data
@@ -134,7 +131,6 @@
             logger.warning(f"Chat {chat_id} not found")
             return []
 
-<<<<<<< HEAD
         chat_data = chat.chat
         messages = chat_data.get("history", {}).get("messages", {})
 
@@ -240,72 +236,35 @@
         logger.info(
             f"Found {len(attached_files)} attached files for message {message_id} in chat {chat_id}"
         )
-=======
-        attached_files = []
-        chat_data = chat.chat
-
-        # Extract messages from chat history
-        messages = chat_data.get("history", {}).get("messages", {})
-
-        for message_id, message in messages.items():
-            # Check if message has files attached
-            files = message.get("files", [])
-
-            for file_info in files:
-                # Extract file metadata
-                file_data = {
-                    "id": file_info.get("id"),
-                    "name": file_info.get("name", "unknown_file"),
-                    "type": file_info.get("type", "file"),
-                    "size": file_info.get("size"),
-                    "url": file_info.get("url"),
-                    "message_id": message_id,
-                }
-
-                # Only include files with valid IDs
-                if file_data["id"]:
-                    attached_files.append(file_data)
-                    logger.debug(
-                        f"Found attached file: {file_data['name']} (ID: {file_data['id']})"
-                    )
-
-        logger.info(f"Found {len(attached_files)} attached files in chat {chat_id}")
->>>>>>> 8911c04d
         return attached_files
+
 
     except Exception as e:
         logger.error(f"Error getting files from message {message_id}: {str(e)}")
         return []
 
 
-<<<<<<< HEAD
 async def auto_prepare_message_files(
     attached_files: List[Dict[str, Any]], workspace_id: str, data_dir: str = "data"
-=======
-async def auto_prepare_chat_files(
-    chat_id: str, data_dir: str = "data"
->>>>>>> 8911c04d
 ) -> Dict[str, Any]:
     """
     Automatically prepare files attached to a message for use in the Jupyter environment.
     Creates symbolic links in the Jupyter data directory pointing to the uploaded files.
     Falls back to copying files if symlinks don't work (e.g., Docker environments).
 
+
     Args:
         attached_files: List of file metadata dictionaries
         workspace_id: Unique workspace identifier (could be message_id or session_id)
         data_dir: Base data directory (default: "data")
 
+
     Returns:
         Dictionary with preparation results including success status, prepared files count, and any errors
     """
-<<<<<<< HEAD
     logger.info(
         f"Auto-preparing {len(attached_files)} files for workspace {workspace_id}"
     )
-=======
-    logger.info(f"Auto-preparing files for chat {chat_id}")
->>>>>>> 8911c04d
 
     result = {
         "success": False,
@@ -313,7 +272,6 @@
         "prepared_files": [],
         "skipped_files": [],
         "errors": [],
-<<<<<<< HEAD
         "total_files": len(attached_files),
         "method": None,  # Will be "symlink" or "copy"
     }
@@ -329,28 +287,6 @@
         os.makedirs(workspace_data_dir, exist_ok=True)
         logger.info(f"Created/verified workspace data directory: {workspace_data_dir}")
 
-=======
-        "total_files": 0,
-        "method": None,  # Will be "symlink" or "copy"
-    }
-
-    try:
-        # Get attached files from chat
-        attached_files = get_attached_files_from_chat(chat_id)
-        result["total_files"] = len(attached_files)
-
-        if not attached_files:
-            logger.info(f"No files found in chat {chat_id}")
-            result["success"] = True
-            return result
-
-        # Create chat-specific data directory
-        chat_data_dir = os.path.join(data_dir, "uploads", chat_id)
-        os.makedirs(chat_data_dir, exist_ok=True)
-        logger.info(f"Created/verified chat data directory: {chat_data_dir}")
-
-        # Test which method to use: symlink or copy
->>>>>>> 8911c04d
         # Force copy method for Docker compatibility - symlinks often fail in bind volumes
         use_symlinks = False
         method = "copy"
@@ -359,12 +295,18 @@
             f"Using {method} method for file preparation (hardcoded for Docker compatibility)"
         )
 
+        logger.info(
+            f"Using {method} method for file preparation (hardcoded for Docker compatibility)"
+        )
+
         # Track successfully processed files to avoid duplicates
         processed_file_ids = set()
+
 
         for file_info in attached_files:
             file_id = file_info["id"]
             file_name = file_info["name"]
+
 
             try:
                 # Skip if already processed (deduplication)
@@ -373,7 +315,11 @@
                     result["skipped_files"].append(
                         {"name": file_name, "id": file_id, "reason": "duplicate"}
                     )
+                    result["skipped_files"].append(
+                        {"name": file_name, "id": file_id, "reason": "duplicate"}
+                    )
                     continue
+
 
                 # Get file from database
                 file_record = Files.get_file_by_id(file_id)
@@ -382,7 +328,11 @@
                     result["errors"].append(
                         f"File record not found: {file_name} (ID: {file_id})"
                     )
+                    result["errors"].append(
+                        f"File record not found: {file_name} (ID: {file_id})"
+                    )
                     continue
+
 
                 # Use the actual file path from the database
                 if not file_record.path:
@@ -390,12 +340,18 @@
                     result["errors"].append(
                         f"File path not found: {file_name} (ID: {file_id})"
                     )
+                    result["errors"].append(
+                        f"File path not found: {file_name} (ID: {file_id})"
+                    )
                     continue
+
 
                 # Get the actual file path (handles different storage providers)
                 from open_webui.storage.provider import Storage
 
+
                 source_file_path = Storage.get_file(file_record.path)
+
 
                 # Check if source file exists
                 if not os.path.exists(source_file_path):
@@ -403,13 +359,8 @@
                     result["errors"].append(f"Source file not found: {file_name}")
                     continue
 
-<<<<<<< HEAD
                 # Create target path in workspace data directory
                 target_path = os.path.join(workspace_data_dir, file_name)
-=======
-                # Create target path in chat data directory
-                target_path = os.path.join(chat_data_dir, file_name)
->>>>>>> 8911c04d
 
                 # Remove existing file/symlink if it exists
                 if os.path.exists(target_path) or os.path.islink(target_path):
@@ -420,26 +371,9 @@
                         os.remove(target_path)
                         logger.debug(f"Removed existing file: {target_path}")
 
-<<<<<<< HEAD
                 # Copy file
                 shutil.copy2(source_file_path, target_path)
                 logger.info(f"Copied file: {source_file_path} -> {target_path}")
-=======
-                # Prepare file using the appropriate method
-                if use_symlinks:
-                    # Create symbolic link using absolute path to ensure it resolves correctly
-                    source_file_path_abs = os.path.abspath(source_file_path)
-                    os.symlink(source_file_path_abs, target_path)
-                    logger.info(
-                        f"Created symlink: {target_path} -> {source_file_path_abs}"
-                    )
-                else:
-                    # Copy file
-                    import shutil
-
-                    shutil.copy2(source_file_path, target_path)
-                    logger.info(f"Copied file: {source_file_path} -> {target_path}")
->>>>>>> 8911c04d
 
                 # Record successful preparation
                 result["prepared_files"].append(
@@ -454,30 +388,41 @@
                     }
                 )
 
+                result["prepared_files"].append(
+                    {
+                        "name": file_name,
+                        "id": file_id,
+                        "target_path": target_path,
+                        "source_path": source_file_path,
+                        "size": file_info.get("size"),
+                        "type": file_info.get("type"),
+                        "method": method,
+                    }
+                )
+
                 processed_file_ids.add(file_id)
+
 
             except Exception as e:
                 error_msg = f"Error preparing file {file_name}: {str(e)}"
                 logger.error(error_msg)
                 result["errors"].append(error_msg)
 
+
         # Set success if we prepared at least some files or if there were no errors
         result["success"] = (
             len(result["prepared_files"]) > 0 or len(result["errors"]) == 0
         )
 
         logger.info(
-<<<<<<< HEAD
             f"Auto-prepare completed for workspace {workspace_id}: "
-=======
-            f"Auto-prepare completed for chat {chat_id}: "
->>>>>>> 8911c04d
             f"{len(result['prepared_files'])} prepared using {method}, "
             f"{len(result['skipped_files'])} skipped, "
             f"{len(result['errors'])} errors"
         )
 
         return result
+
 
     except Exception as e:
         error_msg = (
@@ -489,303 +434,6 @@
         return result
 
 
-<<<<<<< HEAD
-=======
-async def _test_symlink_accessibility(chat_data_dir: str, data_dir: str) -> bool:
-    """
-    Test whether symlinks will work in the target environment.
-    This is especially important for Docker environments where symlinks may not be accessible.
-
-    Args:
-        chat_data_dir: The directory where files will be prepared
-        data_dir: The base data directory
-
-    Returns:
-        True if symlinks should be used, False if files should be copied
-    """
-    test_dir = os.path.join(chat_data_dir, ".test_symlink")
-    test_source = None
-    test_symlink = None
-
-    try:
-        # Create test directory
-        os.makedirs(test_dir, exist_ok=True)
-
-        # Ensure uploads directory exists for source file
-        uploads_dir = os.path.join(data_dir, "uploads")
-        os.makedirs(uploads_dir, exist_ok=True)
-
-        # Create a test source file in the uploads directory
-        test_source = os.path.join(uploads_dir, ".test_source_file")
-        with open(test_source, "w") as f:
-            f.write("test_content_for_symlink_detection")
-
-        # Create test symlink using absolute path to ensure it resolves correctly
-        test_symlink = os.path.join(test_dir, "test_symlink")
-        test_source_abs = os.path.abspath(test_source)
-        os.symlink(test_source_abs, test_symlink)
-
-        # Test 1: Can we create the symlink?
-        if not os.path.islink(test_symlink):
-            logger.warning("Symlink creation test failed - file is not a symlink")
-            return False
-
-        # Test 2: Can we read through the symlink?
-        try:
-            with open(test_symlink, "r") as f:
-                content = f.read()
-            if content != "test_content_for_symlink_detection":
-                logger.warning("Symlink accessibility test failed - content mismatch")
-                return False
-        except Exception as e:
-            logger.warning(
-                f"Symlink accessibility test failed - cannot read through symlink: {e}"
-            )
-            return False
-
-        # Test 3: Can we stat the symlink target?
-        try:
-            stat_result = os.stat(test_symlink)
-            if not stat_result:
-                logger.warning("Symlink stat test failed")
-                return False
-        except Exception as e:
-            logger.warning(f"Symlink stat test failed: {e}")
-            return False
-
-        logger.info("Symlink accessibility test passed - using symlinks")
-        return True
-
-    except OSError as e:
-        if "Operation not supported" in str(e) or "Function not implemented" in str(e):
-            logger.info(
-                "Symlinks not supported on this filesystem - using file copying"
-            )
-        else:
-            logger.warning(
-                f"Symlink test failed with OS error: {e} - using file copying"
-            )
-        return False
-    except Exception as e:
-        logger.warning(f"Symlink test failed: {e} - using file copying")
-        return False
-    finally:
-        # Clean up test files
-        try:
-            if test_symlink and (
-                os.path.exists(test_symlink) or os.path.islink(test_symlink)
-            ):
-                os.unlink(test_symlink)
-            if test_source and os.path.exists(test_source):
-                os.remove(test_source)
-            if os.path.exists(test_dir):
-                os.rmdir(test_dir)
-        except Exception as e:
-            logger.debug(f"Test cleanup failed (non-critical): {e}")
-
-
-async def prepare_multiple_chats_files(
-    chat_ids: List[str], data_dir: str = "data"
-) -> Dict[str, Any]:
-    """
-    Prepare files for multiple chats at once (bulk operation).
-
-    Args:
-        chat_ids: List of chat IDs to prepare files for
-        data_dir: Base data directory (default: "data")
-
-    Returns:
-        Dictionary with overall results and per-chat results
-    """
-    logger.info(f"Bulk preparing files for {len(chat_ids)} chats")
-
-    overall_result = {
-        "success": True,
-        "total_chats": len(chat_ids),
-        "successful_chats": 0,
-        "failed_chats": 0,
-        "chat_results": {},
-        "summary": {
-            "total_prepared_files": 0,
-            "total_skipped_files": 0,
-            "total_errors": 0,
-        },
-    }
-
-    for chat_id in chat_ids:
-        try:
-            chat_result = await auto_prepare_chat_files(chat_id, data_dir)
-            overall_result["chat_results"][chat_id] = chat_result
-
-            if chat_result["success"]:
-                overall_result["successful_chats"] += 1
-            else:
-                overall_result["failed_chats"] += 1
-                overall_result["success"] = False
-
-            # Update summary
-            overall_result["summary"]["total_prepared_files"] += len(
-                chat_result["prepared_files"]
-            )
-            overall_result["summary"]["total_skipped_files"] += len(
-                chat_result["skipped_files"]
-            )
-            overall_result["summary"]["total_errors"] += len(chat_result["errors"])
-
-        except Exception as e:
-            error_msg = f"Failed to prepare chat {chat_id}: {str(e)}"
-            logger.error(error_msg)
-            overall_result["chat_results"][chat_id] = {
-                "success": False,
-                "errors": [error_msg],
-            }
-            overall_result["failed_chats"] += 1
-            overall_result["success"] = False
-
-    logger.info(
-        f"Bulk prepare completed: {overall_result['successful_chats']}/{overall_result['total_chats']} successful"
-    )
-    return overall_result
-
-
-def test_filesystem_support(data_dir: str = "data") -> Dict[str, Any]:
-    """
-    Test filesystem support for symlinks and file operations.
-    Helps identify permission problems and symlink support issues.
-
-    Args:
-        data_dir: Base data directory to test in
-
-    Returns:
-        Dictionary with test results
-    """
-    logger.info(f"Testing filesystem support in {data_dir}")
-
-    test_result = {"success": True, "tests": {}, "errors": [], "recommendations": []}
-
-    test_dir = os.path.join(data_dir, "test_auto_prepare")
-
-    try:
-        # Test 1: Directory creation
-        try:
-            os.makedirs(test_dir, exist_ok=True)
-            test_result["tests"]["directory_creation"] = True
-            logger.debug("✓ Directory creation test passed")
-        except Exception as e:
-            test_result["tests"]["directory_creation"] = False
-            test_result["errors"].append(f"Directory creation failed: {str(e)}")
-            test_result["success"] = False
-
-        # Test 2: File creation
-        test_file = os.path.join(test_dir, "test_file.txt")
-        try:
-            with open(test_file, "w") as f:
-                f.write("test content")
-            test_result["tests"]["file_creation"] = True
-            logger.debug("✓ File creation test passed")
-        except Exception as e:
-            test_result["tests"]["file_creation"] = False
-            test_result["errors"].append(f"File creation failed: {str(e)}")
-            test_result["success"] = False
-
-        # Test 3: Symlink creation
-        test_symlink = os.path.join(test_dir, "test_symlink.txt")
-        try:
-            if os.path.exists(test_file):
-                # Use absolute path for symlink target to ensure it resolves correctly
-                test_file_abs = os.path.abspath(test_file)
-                os.symlink(test_file_abs, test_symlink)
-                test_result["tests"]["symlink_creation"] = True
-                logger.debug("✓ Symlink creation test passed")
-            else:
-                test_result["tests"]["symlink_creation"] = False
-                test_result["errors"].append(
-                    "Cannot test symlink: source file doesn't exist"
-                )
-        except Exception as e:
-            test_result["tests"]["symlink_creation"] = False
-            test_result["errors"].append(f"Symlink creation failed: {str(e)}")
-            test_result["success"] = False
-            if "Operation not permitted" in str(e) or "not supported" in str(e).lower():
-                test_result["recommendations"].append(
-                    "Filesystem may not support symlinks. Consider using file copies instead."
-                )
-
-        # Test 4: Path resolution
-        try:
-            if os.path.exists(test_symlink):
-                resolved_path = os.path.realpath(test_symlink)
-                if resolved_path == os.path.realpath(test_file):
-                    test_result["tests"]["path_resolution"] = True
-                    logger.debug("✓ Path resolution test passed")
-                else:
-                    test_result["tests"]["path_resolution"] = False
-                    test_result["errors"].append("Symlink path resolution incorrect")
-            else:
-                test_result["tests"]["path_resolution"] = False
-                test_result["errors"].append(
-                    "Cannot test path resolution: symlink doesn't exist"
-                )
-        except Exception as e:
-            test_result["tests"]["path_resolution"] = False
-            test_result["errors"].append(f"Path resolution test failed: {str(e)}")
-
-        # Test 5: Docker symlink accessibility (new test)
-        if test_result["tests"].get("symlink_creation", False):
-            try:
-                # Test if we can read the symlink (this often fails in Docker environments)
-                with open(test_symlink, "r") as f:
-                    content = f.read()
-                if content == "test content":
-                    test_result["tests"]["symlink_accessibility"] = True
-                    logger.debug("✓ Symlink accessibility test passed")
-                else:
-                    test_result["tests"]["symlink_accessibility"] = False
-                    test_result["errors"].append(
-                        "Symlink content mismatch - possible Docker volume issue"
-                    )
-                    test_result["recommendations"].append(
-                        "Symlinks may not work in Docker environment. Auto-prepare will use file copying."
-                    )
-            except Exception as e:
-                test_result["tests"]["symlink_accessibility"] = False
-                test_result["errors"].append(f"Symlink accessibility failed: {str(e)}")
-                test_result["recommendations"].append(
-                    "Symlinks not accessible - likely Docker environment. Auto-prepare will use file copying."
-                )
-        else:
-            test_result["tests"]["symlink_accessibility"] = False
-
-    finally:
-        # Cleanup test files
-        try:
-            if os.path.exists(test_symlink) or os.path.islink(test_symlink):
-                os.unlink(test_symlink)
-            if os.path.exists(test_file):
-                os.unlink(test_file)
-            if os.path.exists(test_dir):
-                os.rmdir(test_dir)
-            logger.debug("✓ Test cleanup completed")
-        except Exception as e:
-            logger.warning(f"Test cleanup failed: {str(e)}")
-
-    # Add recommendations based on test results
-    if not test_result["tests"].get("symlink_creation", False):
-        test_result["recommendations"].append(
-            "Consider implementing file copying as fallback for symlink failures"
-        )
-
-    if test_result["success"]:
-        logger.info("✓ All filesystem tests passed")
-    else:
-        logger.warning(
-            f"⚠ Some filesystem tests failed: {len(test_result['errors'])} errors"
-        )
-
-    return test_result
-
-
->>>>>>> 8911c04d
 class ResultModel(BaseModel):
     """
     Execute Code Result Model
@@ -840,7 +488,6 @@
         self.username = username
         self.workspace_id = workspace_id
         self.data_dir = data_dir
-<<<<<<< HEAD
         self.user_id = user_id
         self.attached_files = attached_files or []
 
@@ -855,38 +502,18 @@
             )
 
         # Modify code to replace /mnt/data with workspace-specific path
-=======
-
-        # Modify code to replace /mnt/data with chat-specific path
->>>>>>> 8911c04d
         self.code = self._prepare_code_with_path_replacement(code)
 
         # Auto-prepare files for this workspace before code execution
         self.prepare_result = None
-<<<<<<< HEAD
         if self.workspace_id and self.attached_files:
             self._auto_prepare_needed = True
             logger.debug(
                 f"Marked auto-prepare as needed for workspace {self.workspace_id}"
             )
-=======
-        if self.chat_id:
-            logger.info(
-                f"Auto-preparing files for chat {self.chat_id} before code execution"
-            )
-            try:
-                # Note: This is synchronous but auto_prepare_chat_files is async
-                # We'll need to handle this in the run() method instead
-                self._auto_prepare_needed = True
-                logger.debug(f"Marked auto-prepare as needed for chat {self.chat_id}")
-            except Exception as e:
-                logger.error(
-                    f"Failed to mark auto-prepare for chat {self.chat_id}: {str(e)}"
-                )
-                self._auto_prepare_needed = False
->>>>>>> 8911c04d
         else:
             self._auto_prepare_needed = False
+
 
         if self.base_url[-1] != "/":
             self.base_url += "/"
@@ -894,19 +521,13 @@
         logger.info(
             f"Initializing Enterprise Gateway connection to {self.base_url} with kernel {self.kernel_name}"
         )
-<<<<<<< HEAD
         if self.workspace_id:
             logger.info(f"Using workspace ID {self.workspace_id} for path replacement")
-=======
-        if self.chat_id:
-            logger.info(f"Using chat ID {self.chat_id} for path replacement")
->>>>>>> 8911c04d
         self.session = aiohttp.ClientSession(trust_env=True, base_url=self.base_url)
         self.headers = {}
         self.result = ResultModel()
         self.kernel_init_code = kernel_init_code or self._get_default_init_code()
 
-<<<<<<< HEAD
     def _get_default_init_code(self) -> str:
         """Get default kernel initialization code"""
         return """
@@ -925,34 +546,6 @@
 plt.rcParams['font.sans-serif'] = font_names
 plt.rcParams['axes.unicode_minus'] = False
 """
-=======
-    async def _auto_prepare_files(self) -> None:
-        """Auto-prepare files for this chat if needed"""
-        if not self._auto_prepare_needed or not self.chat_id:
-            return
-
-        try:
-            self.prepare_result = await auto_prepare_chat_files(
-                self.chat_id, self.data_dir
-            )
-            if self.prepare_result["success"]:
-                prepared_count = len(self.prepare_result["prepared_files"])
-                if prepared_count > 0:
-                    logger.info(
-                        f"Successfully prepared {prepared_count} files for chat {self.chat_id}"
-                    )
-                else:
-                    logger.debug(f"No files to prepare for chat {self.chat_id}")
-            else:
-                logger.warning(
-                    f"File preparation had issues for chat {self.chat_id}: {self.prepare_result['errors']}"
-                )
-        except Exception as e:
-            logger.error(
-                f"Failed to auto-prepare files for chat {self.chat_id}: {str(e)}"
-            )
-            # Continue with execution even if file preparation fails
->>>>>>> 8911c04d
 
     def _prepare_code_with_path_replacement(self, code: str) -> str:
         """Replace /mnt/data with workspace-specific path before execution"""
@@ -960,7 +553,6 @@
             logger.debug("No workspace_id provided, using code as-is")
             return code
 
-<<<<<<< HEAD
         # Create workspace-specific path
         workspace_data_path = f"{self.data_dir}/uploads/{self.workspace_id}"
 
@@ -973,22 +565,6 @@
 
         if modified_code != code:
             logger.debug(f"Replaced '/mnt/data' with '{workspace_data_path}' in code")
-=======
-        # Create chat-specific path
-        chat_data_path = f"{self.data_dir}/uploads/{self.chat_id}"
-
-        # Ensure the directory exists
-        os.makedirs(chat_data_path, exist_ok=True)
-        logger.info(f"Ensured chat data path exists: {chat_data_path}")
-
-        # Replace /mnt/data with the chat-specific path
-        modified_code = code.replace("/mnt/data", chat_data_path)
-
-        if modified_code != code:
-            logger.debug(f"Replaced '/mnt/data' with '{chat_data_path}' in code")
-            logger.debug(f"Original code: {code}")
-            logger.debug(f"Modified code: {modified_code}")
->>>>>>> 8911c04d
 
         return modified_code
 
@@ -997,7 +573,6 @@
         if not self.workspace_id or not text:
             return text
 
-<<<<<<< HEAD
         # Create workspace-specific path
         workspace_data_path = f"{self.data_dir}/uploads/{self.workspace_id}"
 
@@ -1008,16 +583,6 @@
             logger.debug(
                 f"Replaced '{workspace_data_path}' back to '/mnt/data' in output"
             )
-=======
-        # Create chat-specific path
-        chat_data_path = f"{self.data_dir}/uploads/{self.chat_id}"
-
-        # Replace the chat-specific path back to /mnt/data for user display
-        modified_text = text.replace(chat_data_path, "/mnt/data")
-
-        if modified_text != text:
-            logger.debug(f"Replaced '{chat_data_path}' back to '/mnt/data' in output")
->>>>>>> 8911c04d
 
         return modified_text
 
@@ -1058,6 +623,9 @@
                 async with self.session.delete(
                     f"api/kernels/{self.kernel_id}", headers=self.headers
                 ) as response:
+                async with self.session.delete(
+                    f"api/kernels/{self.kernel_id}", headers=self.headers
+                ) as response:
                     response.raise_for_status()
                     logger.info(f"Closed kernel {self.kernel_id}")
             except Exception as err:
@@ -1069,7 +637,6 @@
             # Auto-prepare files first if needed
             await self._auto_prepare_files()
 
-<<<<<<< HEAD
             # Capture pre-execution state for file tracking
             if self.file_manager:
                 logger.info(f"Starting file tracking for workspace {self.workspace_id}")
@@ -1078,8 +645,6 @@
                     f"Pre-execution state captured, workspace: {self.file_manager.workspace_path}"
                 )
 
-=======
->>>>>>> 8911c04d
             await self.setup_auth()
             await self.init_kernel()
             await self.execute_code()
@@ -1150,7 +715,9 @@
                 "KERNEL_USERNAME": self.username,
                 "KERNEL_ID": str(uuid.uuid4()),
             },
+            },
         }
+
 
         logger.info(f"Starting {self.kernel_name} kernel for user {self.username}")
         try:
@@ -1245,14 +812,11 @@
             async with websockets.connect(
                 websocket_url, additional_headers=headers
             ) as ws:
-<<<<<<< HEAD
                 # Execute initialization code first if provided
                 if self.kernel_init_code.strip():
                     await self.execute_init_code(ws)
 
                 # Then execute the main user code
-=======
->>>>>>> 8911c04d
                 await self.execute_in_gateway(ws)
         except websockets.exceptions.WebSocketException as e:
             logger.error(f"WebSocket error: {e}")
@@ -1262,13 +826,6 @@
         # Log the code that will be executed
         logger.debug(f"Original code: {self.original_code}")
         logger.debug(f"Modified code (after path replacement): {self.code}")
-<<<<<<< HEAD
-=======
-        if self.chat_id:
-            logger.debug(f"Chat ID: {self.chat_id}, Data dir: {self.data_dir}")
-            chat_data_path = f"{self.data_dir}/uploads/{self.chat_id}"
-            logger.debug(f"Replacing '/mnt/data' with '{chat_data_path}'")
->>>>>>> 8911c04d
 
         # Send message using Enterprise Gateway format
         msg_id = str(uuid.uuid4())
@@ -1278,6 +835,7 @@
                 "msg_type": "execute_request",
                 "username": self.username,
                 "session": str(uuid.uuid4()),
+                "version": "5.4",
                 "version": "5.4",
             },
             "parent_header": {},
@@ -1289,50 +847,38 @@
                 "user_expressions": {},
                 "allow_stdin": False,
                 "stop_on_error": True,
+                "stop_on_error": True,
             },
             "buffers": [],
             "channel": "shell",
+            "channel": "shell",
         }
 
-<<<<<<< HEAD
-=======
-        logger.debug(f"Sending execute request with msg_id {msg_id}")
-        logger.debug(f"Code to execute: {self.code}")
->>>>>>> 8911c04d
         await ws.send(json.dumps(request))
+
 
         # Parse responses
         stdout_content, stderr_content = "", ""
-<<<<<<< HEAD
         results = []
-=======
-        error = None
->>>>>>> 8911c04d
 
         while True:
             try:
                 message = await asyncio.wait_for(ws.recv(), self.timeout)
                 response = json.loads(message)
 
+
                 # Check if this message is a response to our request
                 if response.get("parent_header", {}).get("msg_id") != msg_id:
                     continue
 
+
                 msg_type = response.get("msg_type")
-<<<<<<< HEAD
-=======
-                logger.debug(f"Received message of type {msg_type}")
->>>>>>> 8911c04d
 
                 if msg_type == "stream":
                     if response["content"]["name"] == "stdout":
                         stdout_content += response["content"]["text"]
                     elif response["content"]["name"] == "stderr":
                         stderr_content += response["content"]["text"]
-<<<<<<< HEAD
-=======
-                        logger.debug(f"STDERR: {response['content']['text']}")
->>>>>>> 8911c04d
 
                 elif msg_type == "execute_result":
                     if "data" in response["content"]:
@@ -1343,10 +889,6 @@
                             results.append(
                                 f"data:image/png;base64,{response['content']['data']['image/png']}"
                             )
-<<<<<<< HEAD
-=======
-                            logger.debug("Added image result")
->>>>>>> 8911c04d
 
                 elif msg_type == "display_data":
                     if "data" in response["content"]:
@@ -1357,10 +899,6 @@
                             results.append(
                                 f"data:image/png;base64,{response['content']['data']['image/png']}"
                             )
-<<<<<<< HEAD
-=======
-                            logger.debug("Added image display")
->>>>>>> 8911c04d
 
                 elif msg_type == "error":
                     error = {
@@ -1368,7 +906,6 @@
                         "evalue": response["content"]["evalue"],
                         "traceback": response["content"]["traceback"],
                     }
-<<<<<<< HEAD
 
                     # Trim traceback to prevent UI message overflow
                     trim_traceback = (
@@ -1384,58 +921,11 @@
                     elif status == "error":
                         logger.debug("Code execution completed with errors")
                     break
-=======
-                    stderr_content += "\n".join(error["traceback"])
-                    logger.debug(f"Execution error: {error}")
-
-                elif msg_type == "execute_reply":
-                    logger.debug(
-                        f"Execute reply status: {response['content']['status']}"
-                    )
-                    if response["content"]["status"] == "ok":
-                        logger.debug("Received execute_reply with status=ok")
-                        break
-                    elif response["content"]["status"] == "error":
-                        if (
-                            not error
-                        ):  # Only add if we haven't already processed an error message
-                            error = {
-                                "ename": response["content"]["ename"],
-                                "evalue": response["content"]["evalue"],
-                                "traceback": response["content"]["traceback"],
-                            }
-                            stderr_content += "\n".join(error["traceback"])
-                        logger.debug("Received execute_reply with status=error")
-                        break
-
-                elif msg_type == "status":
-                    if response["content"]["execution_state"] == "idle":
-                        # We still wait for execute_reply before breaking out
-                        logger.debug("Kernel is idle")
->>>>>>> 8911c04d
 
             except asyncio.TimeoutError:
                 stderr_content += "\nExecution timed out."
                 logger.warning(f"Execution timed out after {self.timeout}s")
                 break
-<<<<<<< HEAD
-=======
-
-        self.result.stdout = self._prepare_results_with_path_replacement(
-            stdout_content.strip()
-        )
-        self.result.stderr = self._prepare_results_with_path_replacement(
-            stderr_content.strip()
-        )
-        self.result.result = self._prepare_results_with_path_replacement(
-            "\n".join(results).strip() if results else ""
-        )
-
-        logger.debug(f"Final result - stdout: {self.result.stdout}")
-        logger.debug(f"Final result - stderr: {self.result.stderr}")
-        logger.debug(f"Final result - result: {self.result.result}")
-        logger.info("Code execution completed")
->>>>>>> 8911c04d
 
         # Apply path replacement to results
         self.result.stdout = self._prepare_results_with_path_replacement(
@@ -1451,8 +941,11 @@
         logger.info("Code execution completed")
 
 
-
 async def execute_code_jupyter(
+    base_url: str,
+    code: str,
+    token: str = "",
+    password: str = "",
     base_url: str,
     code: str,
     token: str = "",
@@ -1461,11 +954,8 @@
     message_id: str = "",
     chat_id: str = "",
     data_dir: str = "data",
-<<<<<<< HEAD
     kernel_init_code: str = "",
     user_id: str = "",
-=======
->>>>>>> 8911c04d
 ) -> dict:
     # Get attached files from the specific message
     attached_files = []
@@ -1490,119 +980,4 @@
         attached_files=attached_files,
     ) as executor:
         result = await executor.run()
-<<<<<<< HEAD
-        return result.model_dump()
-=======
-        return result.model_dump()
-
-
-def generate_dynamic_code_interpreter_prompt(
-    base_prompt: str,
-    chat_id: str = "",
-    attached_files: Optional[List[Dict[str, Any]]] = None,
-) -> str:
-    """
-    Generate a dynamic code interpreter prompt that includes information about attached files.
-
-    Args:
-        base_prompt: The base code interpreter prompt template
-        chat_id: Chat ID for context
-        attached_files: List of attached file information
-
-    Returns:
-        Enhanced prompt with file information
-    """
-    if not attached_files:
-        if chat_id:
-            # Try to get attached files from chat
-            attached_files = get_attached_files_from_chat(chat_id)
-
-    if not attached_files:
-        # No files attached, return base prompt
-        return base_prompt
-
-    # Create file information section
-    file_info_lines = []
-    file_info_lines.append("\n#### Available Files")
-    file_info_lines.append(
-        "The following files have been attached to this conversation and are available in `/mnt/data/`:"
-    )
-    file_info_lines.append("")
-
-    for file_info in attached_files:
-        file_name = file_info.get("name", "unknown_file")
-        file_type = file_info.get("type", "file")
-        file_size = file_info.get("size")
-
-        # Format file size if available
-        size_str = ""
-        if file_size:
-            if file_size < 1024:
-                size_str = f" ({file_size} bytes)"
-            elif file_size < 1024 * 1024:
-                size_str = f" ({file_size / 1024:.1f} KB)"
-            else:
-                size_str = f" ({file_size / (1024 * 1024):.1f} MB)"
-
-        file_info_lines.append(
-            f"- **{file_name}**{size_str} - Available at `/mnt/data/{file_name}`"
-        )
-
-        # Add file type specific suggestions
-        if file_name.lower().endswith((".csv", ".tsv")):
-            file_info_lines.append(
-                f"  - Data file - Use `pd.read_csv('/mnt/data/{file_name}')` to load"
-            )
-        elif file_name.lower().endswith((".xlsx", ".xls")):
-            file_info_lines.append(
-                f"  - Excel file - Use `pd.read_excel('/mnt/data/{file_name}')` to load"
-            )
-        elif file_name.lower().endswith((".json", ".jsonl")):
-            file_info_lines.append(
-                f"  - JSON file - Use `pd.read_json('/mnt/data/{file_name}')` or `json.load()` to load"
-            )
-        elif file_name.lower().endswith((".txt", ".md", ".py", ".js", ".html", ".css")):
-            file_info_lines.append(
-                f"  - Text file - Use `open('/mnt/data/{file_name}', 'r').read()` to load"
-            )
-        elif file_name.lower().endswith(
-            (".png", ".jpg", ".jpeg", ".gif", ".bmp", ".tiff")
-        ):
-            file_info_lines.append(
-                f"  - Image file - Use `PIL.Image.open('/mnt/data/{file_name}')` or `cv2.imread()` to load"
-            )
-        elif file_name.lower().endswith((".pdf")):
-            file_info_lines.append(
-                f"  - PDF file - Use `PyPDF2` or `pdfplumber` to extract text/data"
-            )
-
-    file_info_lines.append("")
-    file_info_lines.append(
-        "**Important**: These files are immediately ready to use - no upload needed. Reference them directly by their paths above."
-    )
-
-    # Insert file information after the main code interpreter description but before the final note
-    file_info_section = "\n".join(file_info_lines)
-
-    # Find a good insertion point in the base prompt
-    prompt_lines = base_prompt.split("\n")
-
-    # Look for the line about /mnt/data and insert file info after it
-    insertion_point = -1
-    for i, line in enumerate(prompt_lines):
-        if "drive at '/mnt/data'" in line.lower():
-            insertion_point = i + 1
-            break
-
-    if insertion_point > 0:
-        # Insert file information after the /mnt/data line
-        enhanced_lines = (
-            prompt_lines[:insertion_point]
-            + file_info_section.split("\n")
-            + prompt_lines[insertion_point:]
-        )
-        return "\n".join(enhanced_lines)
-    else:
-        # Fallback: append file information at the end
-        return base_prompt + "\n" + file_info_section
->>>>>>> 8911c04d
+        return result.model_dump()