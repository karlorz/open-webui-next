--- conflicted
+++ resolved
@@ -850,24 +850,16 @@
                 else DEFAULT_CODE_INTERPRETER_PROMPT
             )
 
-<<<<<<< HEAD
             # Get attached files from the current message metadata
-=======
-            # Get attached files from metadata
->>>>>>> 36ff806e
             attached_files = metadata.get("files", [])
 
             # Generate enhanced prompt with file information
             enhanced_prompt = generate_dynamic_code_interpreter_prompt(
                 base_prompt=base_prompt,
                 attached_files=attached_files,
-<<<<<<< HEAD
                 message_id=metadata.get("message_id", ""),
-=======
-                chat_id=metadata.get("chat_id", ""),
->>>>>>> 36ff806e
             )
-
+            
             form_data["messages"] = add_or_update_user_message(
                 enhanced_prompt,
                 form_data["messages"],
@@ -2290,10 +2282,7 @@
                                         request.app.state.config.CODE_INTERPRETER_JUPYTER_TIMEOUT,
                                         chat_id=metadata.get("chat_id", ""),
                                         data_dir="data",
-<<<<<<< HEAD
                                         user_id=user.id,  # Add the missing user_id parameter
-=======
->>>>>>> 36ff806e
                                     )
                                 else:
                                     output = {
