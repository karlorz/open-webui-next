--- conflicted
+++ resolved
@@ -13,12 +13,8 @@
     "python-socketio==5.13.0",
     "python-jose==3.4.0",
     "passlib[bcrypt]==1.7.4",
-<<<<<<< HEAD
-    "requests==2.32.3",
-=======
 
     "requests==2.32.4",
->>>>>>> 00a21005
     "aiohttp==3.11.11",
     "async-timeout",
     "aiocache",
@@ -78,14 +74,9 @@
     "psutil",
     "sentencepiece",
     "soundfile==0.13.1",
-<<<<<<< HEAD
-    "azure-ai-documentintelligence==1.0.0",
-    "pillow==11.1.0",
-=======
     "azure-ai-documentintelligence==1.0.2",
 
     "pillow==11.2.1",
->>>>>>> 00a21005
     "opencv-python-headless==4.11.0.86",
     "rapidocr-onnxruntime==1.4.4",
     "rank-bm25==0.2.2",
