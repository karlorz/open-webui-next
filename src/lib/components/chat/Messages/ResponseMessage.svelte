<script lang="ts">
	import { toast } from 'svelte-sonner';
	import dayjs from 'dayjs';

	import { createEventDispatcher } from 'svelte';
	import { onMount, tick, getContext } from 'svelte';
	import type { Writable } from 'svelte/store';
	import type { i18n as i18nType, t } from 'i18next';

	const i18n = getContext<Writable<i18nType>>('i18n');

	const dispatch = createEventDispatcher();

	import { createNewFeedback, getFeedbackById, updateFeedbackById } from '$lib/apis/evaluations';
	import { getChatById } from '$lib/apis/chats';
	import { generateTags } from '$lib/apis';

	import { config, models, settings, temporaryChatEnabled, TTSWorker, user } from '$lib/stores';
	import { synthesizeOpenAISpeech } from '$lib/apis/audio';
	import { imageGenerations } from '$lib/apis/images';
	import {
		copyToClipboard as _copyToClipboard,
		approximateToHumanReadable,
		getMessageContentParts,
		sanitizeResponseContent,
		createMessagesList,
		formatDate,
		removeDetails,
		removeAllDetails
	} from '$lib/utils';
	import { WEBUI_BASE_URL } from '$lib/constants';

	import Name from './Name.svelte';
	import ProfileImage from './ProfileImage.svelte';
	import Skeleton from './Skeleton.svelte';
	import Image from '$lib/components/common/Image.svelte';
	import Tooltip from '$lib/components/common/Tooltip.svelte';
	import RateComment from './RateComment.svelte';
	import Spinner from '$lib/components/common/Spinner.svelte';
	import WebSearchResults from './ResponseMessage/WebSearchResults.svelte';
	import Sparkles from '$lib/components/icons/Sparkles.svelte';

	import DeleteConfirmDialog from '$lib/components/common/ConfirmDialog.svelte';

	import Error from './Error.svelte';
	import Citations from './Citations.svelte';
	import CodeExecutions from './CodeExecutions.svelte';
	import ContentRenderer from './ContentRenderer.svelte';
	import { KokoroWorker } from '$lib/workers/KokoroWorker';
	import FileItem from '$lib/components/common/FileItem.svelte';
<<<<<<< HEAD
	import FileDownloadPanel from '$lib/components/common/FileDownloadPanel.svelte';
=======
	import FollowUps from './ResponseMessage/FollowUps.svelte';
	import { fade } from 'svelte/transition';
	import { flyAndScale } from '$lib/utils/transitions';
>>>>>>> 00a21005

	interface MessageType {
		id: string;
		model: string;
		content: string;
		files?: { type: string; url: string }[];
		timestamp: number;
		role: string;
		statusHistory?: {
			done: boolean;
			action: string;
			description: string;
			urls?: string[];
			query?: string;
		}[];
		status?: {
			done: boolean;
			action: string;
			description: string;
			urls?: string[];
			query?: string;
		};
		done: boolean;
		error?: boolean | { content: string };
		sources?: string[];
		code_executions?: {
			uuid: string;
			name: string;
			code: string;
			language?: string;
			result?: {
				error?: string;
				output?: string;
				files?: { name: string; url: string }[];
			};
		}[];
		info?: {
			openai?: boolean;
			prompt_tokens?: number;
			completion_tokens?: number;
			total_tokens?: number;
			eval_count?: number;
			eval_duration?: number;
			prompt_eval_count?: number;
			prompt_eval_duration?: number;
			total_duration?: number;
			load_duration?: number;
			usage?: unknown;
		};
		annotation?: { type: string; rating: number };
	}

	export let chatId = '';
	export let history;
	export let messageId;

	let message: MessageType = JSON.parse(JSON.stringify(history.messages[messageId]));
	$: if (history.messages) {
		if (JSON.stringify(message) !== JSON.stringify(history.messages[messageId])) {
			message = JSON.parse(JSON.stringify(history.messages[messageId]));
		}
	}

	export let siblings;

	export let gotoMessage: Function = () => {};
	export let showPreviousMessage: Function;
	export let showNextMessage: Function;

	export let updateChat: Function;
	export let editMessage: Function;
	export let saveMessage: Function;
	export let rateMessage: Function;
	export let actionMessage: Function;
	export let deleteMessage: Function;

	export let submitMessage: Function;
	export let continueResponse: Function;
	export let regenerateResponse: Function;

	export let addMessages: Function;

	export let isLastMessage = true;
	export let readOnly = false;

	let buttonsContainerElement: HTMLDivElement;
	let showDeleteConfirm = false;

	let model = null;
	$: model = $models.find((m) => m.id === message.model);

	let edit = false;
	let editedContent = '';
	let editTextAreaElement: HTMLTextAreaElement;

	let messageIndexEdit = false;

	let audioParts: Record<number, HTMLAudioElement | null> = {};
	let speaking = false;
	let speakingIdx: number | undefined;

	let loadingSpeech = false;
	let generatingImage = false;

	let showRateComment = false;

	// Extract downloadable files from this specific message
	let messageFiles = [];
	$: messageFiles = (() => {
		const files = [];

		// Check if message has files attached
		if (message.files && Array.isArray(message.files)) {
			files.push(...message.files);
		}

		// Check message content for code execution results with files
		if (message.content && typeof message.content === 'string') {
			try {
				// Look for details elements with code interpreter output
				const detailsRegex = /<details[^>]*output="([^"]*)"[^>]*>/g;
				let match;
				while ((match = detailsRegex.exec(message.content)) !== null) {
					try {
						const outputData = JSON.parse(match[1].replace(/&quot;/g, '"').replace(/&#x27;/g, "'"));
						if (outputData.files && Array.isArray(outputData.files)) {
							files.push(
								...outputData.files.map((file) => ({
									...file,
									messageId: message.id
								}))
							);
						}
					} catch (e) {
						// Silent fail for parsing errors
					}
				}
			} catch (e) {
				// Silent fail for content parsing errors
			}
		}

		return files
			.filter((file) => file && file.id && file.name) // Only include valid files
			.filter(
				(file, index, array) =>
					// Remove duplicates based on file ID
					array.findIndex((f) => f.id === file.id) === index
			);
	})();

	const copyToClipboard = async (text) => {
		text = removeAllDetails(text);

		if (($config?.ui?.response_watermark ?? '').trim() !== '') {
			text = `${text}\n\n${$config?.ui?.response_watermark}`;
		}

		const res = await _copyToClipboard(text, $settings?.copyFormatted ?? false);
		if (res) {
			toast.success($i18n.t('Copying to clipboard was successful!'));
		}
	};

	const playAudio = (idx: number) => {
		return new Promise<void>((res) => {
			speakingIdx = idx;
			const audio = audioParts[idx];

			if (!audio) {
				return res();
			}

			audio.play();
			audio.onended = async () => {
				await new Promise((r) => setTimeout(r, 300));

				if (Object.keys(audioParts).length - 1 === idx) {
					speaking = false;
				}

				res();
			};
		});
	};

	const toggleSpeakMessage = async () => {
		if (speaking) {
			try {
				speechSynthesis.cancel();

				if (speakingIdx !== undefined && audioParts[speakingIdx]) {
					audioParts[speakingIdx]!.pause();
					audioParts[speakingIdx]!.currentTime = 0;
				}
			} catch {}

			speaking = false;
			speakingIdx = undefined;
			return;
		}

		if (!(message?.content ?? '').trim().length) {
			toast.info($i18n.t('No content to speak'));
			return;
		}

		speaking = true;

		const content = removeAllDetails(message.content);

		if ($config.audio.tts.engine === '') {
			let voices = [];
			const getVoicesLoop = setInterval(() => {
				voices = speechSynthesis.getVoices();
				if (voices.length > 0) {
					clearInterval(getVoicesLoop);

					const voice =
						voices
							?.filter(
								(v) => v.voiceURI === ($settings?.audio?.tts?.voice ?? $config?.audio?.tts?.voice)
							)
							?.at(0) ?? undefined;

					console.log(voice);

					const speak = new SpeechSynthesisUtterance(content);
					speak.rate = $settings.audio?.tts?.playbackRate ?? 1;

					console.log(speak);

					speak.onend = () => {
						speaking = false;
						if ($settings.conversationMode) {
							document.getElementById('voice-input-button')?.click();
						}
					};

					if (voice) {
						speak.voice = voice;
					}

					speechSynthesis.speak(speak);
				}
			}, 100);
		} else {
			loadingSpeech = true;

			const messageContentParts: string[] = getMessageContentParts(
				content,
				$config?.audio?.tts?.split_on ?? 'punctuation'
			);

			if (!messageContentParts.length) {
				console.log('No content to speak');
				toast.info($i18n.t('No content to speak'));

				speaking = false;
				loadingSpeech = false;
				return;
			}

			console.debug('Prepared message content for TTS', messageContentParts);

			audioParts = messageContentParts.reduce(
				(acc, _sentence, idx) => {
					acc[idx] = null;
					return acc;
				},
				{} as typeof audioParts
			);

			let lastPlayedAudioPromise = Promise.resolve(); // Initialize a promise that resolves immediately

			if ($settings.audio?.tts?.engine === 'browser-kokoro') {
				if (!$TTSWorker) {
					await TTSWorker.set(
						new KokoroWorker({
							dtype: $settings.audio?.tts?.engineConfig?.dtype ?? 'fp32'
						})
					);

					await $TTSWorker.init();
				}

				for (const [idx, sentence] of messageContentParts.entries()) {
					const blob = await $TTSWorker
						.generate({
							text: sentence,
							voice: $settings?.audio?.tts?.voice ?? $config?.audio?.tts?.voice
						})
						.catch((error) => {
							console.error(error);
							toast.error(`${error}`);

							speaking = false;
							loadingSpeech = false;
						});

					if (blob) {
						const audio = new Audio(blob);
						audio.playbackRate = $settings.audio?.tts?.playbackRate ?? 1;

						audioParts[idx] = audio;
						loadingSpeech = false;
						lastPlayedAudioPromise = lastPlayedAudioPromise.then(() => playAudio(idx));
					}
				}
			} else {
				for (const [idx, sentence] of messageContentParts.entries()) {
					const res = await synthesizeOpenAISpeech(
						localStorage.token,
						$settings?.audio?.tts?.defaultVoice === $config.audio.tts.voice
							? ($settings?.audio?.tts?.voice ?? $config?.audio?.tts?.voice)
							: $config?.audio?.tts?.voice,
						sentence
					).catch((error) => {
						console.error(error);
						toast.error(`${error}`);

						speaking = false;
						loadingSpeech = false;
					});

					if (res) {
						const blob = await res.blob();
						const blobUrl = URL.createObjectURL(blob);
						const audio = new Audio(blobUrl);
						audio.playbackRate = $settings.audio?.tts?.playbackRate ?? 1;

						audioParts[idx] = audio;
						loadingSpeech = false;
						lastPlayedAudioPromise = lastPlayedAudioPromise.then(() => playAudio(idx));
					}
				}
			}
		}
	};

	let preprocessedDetailsCache = [];

	function preprocessForEditing(content: string): string {
		// Replace <details>...</details> with unique ID placeholder
		const detailsBlocks = [];
		let i = 0;

		content = content.replace(/<details[\s\S]*?<\/details>/gi, (match) => {
			detailsBlocks.push(match);
			return `<details id="__DETAIL_${i++}__"/>`;
		});

		// Store original blocks in the editedContent or globally (see merging later)
		preprocessedDetailsCache = detailsBlocks;

		return content;
	}

	function postprocessAfterEditing(content: string): string {
		const restoredContent = content.replace(
			/<details id="__DETAIL_(\d+)__"\/>/g,
			(_, index) => preprocessedDetailsCache[parseInt(index)] || ''
		);

		return restoredContent;
	}

	const editMessageHandler = async () => {
		edit = true;

		editedContent = preprocessForEditing(message.content);

		await tick();

		editTextAreaElement.style.height = '';
		editTextAreaElement.style.height = `${editTextAreaElement.scrollHeight}px`;
	};

	const editMessageConfirmHandler = async () => {
		const messageContent = postprocessAfterEditing(editedContent ? editedContent : '');
		editMessage(message.id, { content: messageContent }, false);

		edit = false;
		editedContent = '';

		await tick();
	};

	const saveAsCopyHandler = async () => {
		const messageContent = postprocessAfterEditing(editedContent ? editedContent : '');

		editMessage(message.id, { content: messageContent });

		edit = false;
		editedContent = '';

		await tick();
	};

	const cancelEditMessage = async () => {
		edit = false;
		editedContent = '';
		await tick();
	};

	const generateImage = async (message: MessageType) => {
		generatingImage = true;
		const res = await imageGenerations(localStorage.token, message.content).catch((error) => {
			toast.error(`${error}`);
		});
		console.log(res);

		if (res) {
			const files = res.map((image) => ({
				type: 'image',
				url: `${image.url}`
			}));

			saveMessage(message.id, {
				...message,
				files: files
			});
		}

		generatingImage = false;
	};

	let feedbackLoading = false;

	const feedbackHandler = async (rating: number | null = null, details: object | null = null) => {
		feedbackLoading = true;
		console.log('Feedback', rating, details);

		const updatedMessage = {
			...message,
			annotation: {
				...(message?.annotation ?? {}),
				...(rating !== null ? { rating: rating } : {}),
				...(details ? details : {})
			}
		};

		const chat = await getChatById(localStorage.token, chatId).catch((error) => {
			toast.error(`${error}`);
		});
		if (!chat) {
			return;
		}

		const messages = createMessagesList(history, message.id);

		let feedbackItem = {
			type: 'rating',
			data: {
				...(updatedMessage?.annotation ? updatedMessage.annotation : {}),
				model_id: message?.selectedModelId ?? message.model,
				...(history.messages[message.parentId].childrenIds.length > 1
					? {
							sibling_model_ids: history.messages[message.parentId].childrenIds
								.filter((id) => id !== message.id)
								.map((id) => history.messages[id]?.selectedModelId ?? history.messages[id].model)
						}
					: {})
			},
			meta: {
				arena: message ? message.arena : false,
				model_id: message.model,
				message_id: message.id,
				message_index: messages.length,
				chat_id: chatId
			},
			snapshot: {
				chat: chat
			}
		};

		const baseModels = [
			feedbackItem.data.model_id,
			...(feedbackItem.data.sibling_model_ids ?? [])
		].reduce((acc, modelId) => {
			const model = $models.find((m) => m.id === modelId);
			if (model) {
				acc[model.id] = model?.info?.base_model_id ?? null;
			} else {
				// Log or handle cases where corresponding model is not found
				console.warn(`Model with ID ${modelId} not found`);
			}
			return acc;
		}, {});
		feedbackItem.meta.base_models = baseModels;

		let feedback = null;
		if (message?.feedbackId) {
			feedback = await updateFeedbackById(
				localStorage.token,
				message.feedbackId,
				feedbackItem
			).catch((error) => {
				toast.error(`${error}`);
			});
		} else {
			feedback = await createNewFeedback(localStorage.token, feedbackItem).catch((error) => {
				toast.error(`${error}`);
			});

			if (feedback) {
				updatedMessage.feedbackId = feedback.id;
			}
		}

		console.log(updatedMessage);
		saveMessage(message.id, updatedMessage);

		await tick();

		if (!details) {
			showRateComment = true;

			if (!updatedMessage.annotation?.tags) {
				// attempt to generate tags
				const tags = await generateTags(localStorage.token, message.model, messages, chatId).catch(
					(error) => {
						console.error(error);
						return [];
					}
				);
				console.log(tags);

				if (tags) {
					updatedMessage.annotation.tags = tags;
					feedbackItem.data.tags = tags;

					saveMessage(message.id, updatedMessage);
					await updateFeedbackById(
						localStorage.token,
						updatedMessage.feedbackId,
						feedbackItem
					).catch((error) => {
						toast.error(`${error}`);
					});
				}
			}
		}

		feedbackLoading = false;
	};

	const deleteMessageHandler = async () => {
		deleteMessage(message.id);
	};

	$: if (!edit) {
		(async () => {
			await tick();
		})();
	}

	onMount(async () => {
		// console.log('ResponseMessage mounted');

		await tick();
		if (buttonsContainerElement) {
			console.log(buttonsContainerElement);

			buttonsContainerElement.addEventListener('wheel', function (event) {
				if (buttonsContainerElement.scrollWidth <= buttonsContainerElement.clientWidth) {
					// If the container is not scrollable, horizontal scroll
					return;
				} else {
					event.preventDefault();

					if (event.deltaY !== 0) {
						// Adjust horizontal scroll position based on vertical scroll
						buttonsContainerElement.scrollLeft += event.deltaY;
					}
				}
			});
		}
	});
</script>

<DeleteConfirmDialog
	bind:show={showDeleteConfirm}
	title={$i18n.t('Delete message?')}
	on:confirm={() => {
		deleteMessageHandler();
	}}
/>

{#key message.id}
	<div
		class=" flex w-full message-{message.id}"
		id="message-{message.id}"
		dir={$settings.chatDirection}
	>
		<div class={`shrink-0 ltr:mr-3 rtl:ml-3 hidden @lg:flex `}>
			<ProfileImage
				src={model?.info?.meta?.profile_image_url ??
					($i18n.language === 'dg-DG' ? `/doge.png` : `${WEBUI_BASE_URL}/static/favicon.png`)}
				className={'size-8'}
			/>
		</div>

		<div class="flex-auto w-0 pl-1 relative -translate-y-0.5">
			<Name>
				<Tooltip content={model?.name ?? message.model} placement="top-start">
					<span class="line-clamp-1 text-black dark:text-white">
						{model?.name ?? message.model}
					</span>
				</Tooltip>

				{#if message.timestamp}
					<div
						class=" self-center text-xs invisible group-hover:visible text-gray-400 font-medium first-letter:capitalize ml-0.5 translate-y-[1px]"
					>
						<Tooltip content={dayjs(message.timestamp * 1000).format('LLLL')}>
							<span class="line-clamp-1">{formatDate(message.timestamp * 1000)}</span>
						</Tooltip>
					</div>
				{/if}
			</Name>

			<div>
				<div class="chat-{message.role} w-full min-w-full markdown-prose">
					<div>
						{#if (message?.statusHistory ?? [...(message?.status ? [message?.status] : [])]).length > 0}
							{@const status = (
								message?.statusHistory ?? [...(message?.status ? [message?.status] : [])]
							).at(-1)}
							{#if !status?.hidden}
								<div class="status-description flex items-center gap-2 py-0.5">
									{#if status?.action === 'web_search' && status?.urls}
										<WebSearchResults {status}>
											<div class="flex flex-col justify-center -space-y-0.5">
												<div
													class="{status?.done === false
														? 'shimmer'
														: ''} text-base line-clamp-1 text-wrap"
												>
													<!-- $i18n.t("Generating search query") -->
													<!-- $i18n.t("No search query generated") -->

													<!-- $i18n.t('Searched {{count}} sites') -->
													{#if status?.description.includes('{{count}}')}
														{$i18n.t(status?.description, {
															count: status?.urls.length
														})}
													{:else if status?.description === 'No search query generated'}
														{$i18n.t('No search query generated')}
													{:else if status?.description === 'Generating search query'}
														{$i18n.t('Generating search query')}
													{:else}
														{status?.description}
													{/if}
												</div>
											</div>
										</WebSearchResults>
									{:else if status?.action === 'knowledge_search'}
										<div class="flex flex-col justify-center -space-y-0.5">
											<div
												class="{status?.done === false
													? 'shimmer'
													: ''} text-gray-500 dark:text-gray-500 text-base line-clamp-1 text-wrap"
											>
												{$i18n.t(`Searching Knowledge for "{{searchQuery}}"`, {
													searchQuery: status.query
												})}
											</div>
										</div>
									{:else}
										<div class="flex flex-col justify-center -space-y-0.5">
											<div
												class="{status?.done === false
													? 'shimmer'
													: ''} text-gray-500 dark:text-gray-500 text-base line-clamp-1 text-wrap"
											>
												<!-- $i18n.t(`Searching "{{searchQuery}}"`) -->
												{#if status?.description.includes('{{searchQuery}}')}
													{$i18n.t(status?.description, {
														searchQuery: status?.query
													})}
												{:else if status?.description === 'No search query generated'}
													{$i18n.t('No search query generated')}
												{:else if status?.description === 'Generating search query'}
													{$i18n.t('Generating search query')}
												{:else if status?.description === 'Searching the web'}
													{$i18n.t('Searching the web...')}
												{:else}
													{status?.description}
												{/if}
											</div>
										</div>
									{/if}
								</div>
							{/if}
						{/if}

						{#if message?.files && message.files?.filter((f) => f.type === 'image').length > 0}
							<div class="my-1 w-full flex overflow-x-auto gap-2 flex-wrap">
								{#each message.files as file}
									<div>
										{#if file.type === 'image'}
											<Image src={file.url} alt={message.content} />
										{:else}
											<FileItem
												item={file}
												url={file.url}
												name={file.name}
												type={file.type}
												size={file?.size}
												colorClassName="bg-white dark:bg-gray-850 "
											/>
										{/if}
									</div>
								{/each}
							</div>
						{/if}

						{#if edit === true}
							<div class="w-full bg-gray-50 dark:bg-gray-800 rounded-3xl px-5 py-3 my-2">
								<textarea
									id="message-edit-{message.id}"
									bind:this={editTextAreaElement}
									class=" bg-transparent outline-hidden w-full resize-none"
									bind:value={editedContent}
									on:input={(e) => {
										e.target.style.height = '';
										e.target.style.height = `${e.target.scrollHeight}px`;
									}}
									on:keydown={(e) => {
										if (e.key === 'Escape') {
											document.getElementById('close-edit-message-button')?.click();
										}

										const isCmdOrCtrlPressed = e.metaKey || e.ctrlKey;
										const isEnterPressed = e.key === 'Enter';

										if (isCmdOrCtrlPressed && isEnterPressed) {
											document.getElementById('confirm-edit-message-button')?.click();
										}
									}}
								/>

								<div class=" mt-2 mb-1 flex justify-between text-sm font-medium">
									<div>
										<button
											id="save-new-message-button"
											class=" px-4 py-2 bg-gray-50 hover:bg-gray-100 dark:bg-gray-800 dark:hover:bg-gray-700 border border-gray-100 dark:border-gray-700 text-gray-700 dark:text-gray-200 transition rounded-3xl"
											on:click={() => {
												saveAsCopyHandler();
											}}
										>
											{$i18n.t('Save As Copy')}
										</button>
									</div>

									<div class="flex space-x-1.5">
										<button
											id="close-edit-message-button"
											class="px-4 py-2 bg-white dark:bg-gray-900 hover:bg-gray-100 text-gray-800 dark:text-gray-100 transition rounded-3xl"
											on:click={() => {
												cancelEditMessage();
											}}
										>
											{$i18n.t('Cancel')}
										</button>

										<button
											id="confirm-edit-message-button"
											class=" px-4 py-2 bg-gray-900 dark:bg-white hover:bg-gray-850 text-gray-100 dark:text-gray-800 transition rounded-3xl"
											on:click={() => {
												editMessageConfirmHandler();
											}}
										>
											{$i18n.t('Save')}
										</button>
									</div>
								</div>
							</div>
						{:else}
							<div class="w-full flex flex-col relative" id="response-content-container">
								{#if message.content === '' && !message.error && (message?.statusHistory ?? [...(message?.status ? [message?.status] : [])]).length === 0}
									<Skeleton />
								{:else if message.content && message.error !== true}
									<!-- always show message contents even if there's an error -->
									<!-- unless message.error === true which is legacy error handling, where the error message is stored in message.content -->
									<ContentRenderer
										id={message.id}
										{history}
										content={message.content}
										sources={message.sources}
										floatingButtons={message?.done && !readOnly}
										save={!readOnly}
										preview={!readOnly}
										{model}
										onTaskClick={async (e) => {
											console.log(e);
										}}
										onSourceClick={async (id, idx) => {
											console.log(id, idx);
											let sourceButton = document.getElementById(`source-${message.id}-${idx}`);
											const sourcesCollapsible = document.getElementById(
												`collapsible-${message.id}`
											);

											if (sourceButton) {
												sourceButton.click();
											} else if (sourcesCollapsible) {
												// Open sources collapsible so we can click the source button
												sourcesCollapsible
													.querySelector('div:first-child')
													.dispatchEvent(new PointerEvent('pointerup', {}));

												// Wait for next frame to ensure DOM updates
												await new Promise((resolve) => {
													requestAnimationFrame(() => {
														requestAnimationFrame(resolve);
													});
												});

												// Try clicking the source button again
												sourceButton = document.getElementById(`source-${message.id}-${idx}`);
												sourceButton && sourceButton.click();
											}
										}}
										onAddMessages={({ modelId, parentId, messages }) => {
											addMessages({ modelId, parentId, messages });
										}}
										onSave={({ raw, oldContent, newContent }) => {
											history.messages[message.id].content = history.messages[
												message.id
											].content.replace(raw, raw.replace(oldContent, newContent));

											updateChat();
										}}
									/>
								{/if}

								{#if message?.error}
									<Error content={message?.error?.content ?? message.content} />
								{/if}

								{#if (message?.sources || message?.citations) && (model?.info?.meta?.capabilities?.citations ?? true)}
									<Citations id={message?.id} sources={message?.sources ?? message?.citations} />
								{/if}

								{#if message.code_executions}
									<CodeExecutions codeExecutions={message.code_executions} />
								{/if}
							</div>
						{/if}
					</div>
				</div>

				{#if !edit}
					<!-- FileDownloadPanel for this specific message -->
					{#if messageFiles.length > 0}
						<FileDownloadPanel
							files={messageFiles}
							title={$i18n.t('Generated Files')}
							subtitle={$i18n.t('Files from this message')}
							showRefreshButton={false}
						/>
					{/if}

					<div
						bind:this={buttonsContainerElement}
						class="flex justify-start overflow-x-auto buttons text-gray-600 dark:text-gray-500 mt-0.5"
					>
						{#if message.done || siblings.length > 1}
							{#if siblings.length > 1}
								<div class="flex self-center min-w-fit" dir="ltr">
									<button
										aria-label={$i18n.t('Previous message')}
										class="self-center p-1 hover:bg-black/5 dark:hover:bg-white/5 dark:hover:text-white hover:text-black rounded-md transition"
										on:click={() => {
											showPreviousMessage(message);
										}}
									>
										<svg
											aria-hidden="true"
											xmlns="http://www.w3.org/2000/svg"
											fill="none"
											viewBox="0 0 24 24"
											stroke="currentColor"
											stroke-width="2.5"
											class="size-3.5"
										>
											<path
												stroke-linecap="round"
												stroke-linejoin="round"
												d="M15.75 19.5 8.25 12l7.5-7.5"
											/>
										</svg>
									</button>

									{#if messageIndexEdit}
										<div
											class="text-sm flex justify-center font-semibold self-center dark:text-gray-100 min-w-fit"
										>
											<input
												id="message-index-input-{message.id}"
												type="number"
												value={siblings.indexOf(message.id) + 1}
												min="1"
												max={siblings.length}
												on:focus={(e) => {
													e.target.select();
												}}
												on:blur={(e) => {
													gotoMessage(message, e.target.value - 1);
													messageIndexEdit = false;
												}}
												on:keydown={(e) => {
													if (e.key === 'Enter') {
														gotoMessage(message, e.target.value - 1);
														messageIndexEdit = false;
													}
												}}
												class="bg-transparent font-semibold self-center dark:text-gray-100 min-w-fit outline-hidden"
											/>/{siblings.length}
										</div>
									{:else}
										<!-- svelte-ignore a11y-no-static-element-interactions -->
										<div
											class="text-sm tracking-widest font-semibold self-center dark:text-gray-100 min-w-fit"
											on:dblclick={async () => {
												messageIndexEdit = true;

												await tick();
												const input = document.getElementById(`message-index-input-${message.id}`);
												if (input) {
													input.focus();
													input.select();
												}
											}}
										>
											{siblings.indexOf(message.id) + 1}/{siblings.length}
										</div>
									{/if}

									<button
										class="self-center p-1 hover:bg-black/5 dark:hover:bg-white/5 dark:hover:text-white hover:text-black rounded-md transition"
										on:click={() => {
											showNextMessage(message);
										}}
										aria-label={$i18n.t('Next message')}
									>
										<svg
											xmlns="http://www.w3.org/2000/svg"
											fill="none"
											aria-hidden="true"
											viewBox="0 0 24 24"
											stroke="currentColor"
											stroke-width="2.5"
											class="size-3.5"
										>
											<path
												stroke-linecap="round"
												stroke-linejoin="round"
												d="m8.25 4.5 7.5 7.5-7.5 7.5"
											/>
										</svg>
									</button>
								</div>
							{/if}

							{#if message.done}
								{#if !readOnly}
									{#if $user?.role === 'user' ? ($user?.permissions?.chat?.edit ?? true) : true}
										<Tooltip content={$i18n.t('Edit')} placement="bottom">
											<button
												aria-label={$i18n.t('Edit')}
												class="{isLastMessage
													? 'visible'
													: 'invisible group-hover:visible'} p-1.5 hover:bg-black/5 dark:hover:bg-white/5 rounded-lg dark:hover:text-white hover:text-black transition"
												on:click={() => {
													editMessageHandler();
												}}
											>
												<svg
													xmlns="http://www.w3.org/2000/svg"
													fill="none"
													viewBox="0 0 24 24"
													stroke-width="2.3"
													aria-hidden="true"
													stroke="currentColor"
													class="w-4 h-4"
												>
													<path
														stroke-linecap="round"
														stroke-linejoin="round"
														d="M16.862 4.487l1.687-1.688a1.875 1.875 0 112.652 2.652L6.832 19.82a4.5 4.5 0 01-1.897 1.13l-2.685.8.8-2.685a4.5 4.5 0 011.13-1.897L16.863 4.487zm0 0L19.5 7.125"
													/>
												</svg>
											</button>
										</Tooltip>
									{/if}
								{/if}

								<Tooltip content={$i18n.t('Copy')} placement="bottom">
									<button
										aria-label={$i18n.t('Copy')}
										class="{isLastMessage
											? 'visible'
											: 'invisible group-hover:visible'} p-1.5 hover:bg-black/5 dark:hover:bg-white/5 rounded-lg dark:hover:text-white hover:text-black transition copy-response-button"
										on:click={() => {
											copyToClipboard(message.content);
										}}
									>
										<svg
											xmlns="http://www.w3.org/2000/svg"
											fill="none"
											aria-hidden="true"
											viewBox="0 0 24 24"
											stroke-width="2.3"
											stroke="currentColor"
											class="w-4 h-4"
										>
											<path
												stroke-linecap="round"
												stroke-linejoin="round"
												d="M15.666 3.888A2.25 2.25 0 0013.5 2.25h-3c-1.03 0-1.9.693-2.166 1.638m7.332 0c.055.194.084.4.084.612v0a.75.75 0 01-.75.75H9a.75.75 0 01-.75-.75v0c0-.212.03-.418.084-.612m7.332 0c.646.049 1.288.11 1.927.184 1.1.128 1.907 1.077 1.907 2.185V19.5a2.25 2.25 0 01-2.25 2.25H6.75A2.25 2.25 0 014.5 19.5V6.257c0-1.108.806-2.057 1.907-2.185a48.208 48.208 0 011.927-.184"
											/>
										</svg>
									</button>
								</Tooltip>

								{#if $user?.role === 'admin' || ($user?.permissions?.chat?.tts ?? true)}
									<Tooltip content={$i18n.t('Read Aloud')} placement="bottom">
										<button
											aria-label={$i18n.t('Read Aloud')}
											id="speak-button-{message.id}"
											class="{isLastMessage
												? 'visible'
												: 'invisible group-hover:visible'} p-1.5 hover:bg-black/5 dark:hover:bg-white/5 rounded-lg dark:hover:text-white hover:text-black transition"
											on:click={() => {
												if (!loadingSpeech) {
													toggleSpeakMessage();
												}
											}}
										>
											{#if loadingSpeech}
												<svg
													class=" w-4 h-4"
													fill="currentColor"
													viewBox="0 0 24 24"
													aria-hidden="true"
													xmlns="http://www.w3.org/2000/svg"
												>
													<style>
														.spinner_S1WN {
															animation: spinner_MGfb 0.8s linear infinite;
															animation-delay: -0.8s;
														}

														.spinner_Km9P {
															animation-delay: -0.65s;
														}

														.spinner_JApP {
															animation-delay: -0.5s;
														}

														@keyframes spinner_MGfb {
															93.75%,
															100% {
																opacity: 0.2;
															}
														}
													</style>
													<circle class="spinner_S1WN" cx="4" cy="12" r="3" />
													<circle class="spinner_S1WN spinner_Km9P" cx="12" cy="12" r="3" />
													<circle class="spinner_S1WN spinner_JApP" cx="20" cy="12" r="3" />
												</svg>
											{:else if speaking}
												<svg
													xmlns="http://www.w3.org/2000/svg"
													fill="none"
													viewBox="0 0 24 24"
													aria-hidden="true"
													stroke-width="2.3"
													stroke="currentColor"
													class="w-4 h-4"
												>
													<path
														stroke-linecap="round"
														stroke-linejoin="round"
														d="M17.25 9.75 19.5 12m0 0 2.25 2.25M19.5 12l2.25-2.25M19.5 12l-2.25 2.25m-10.5-6 4.72-4.72a.75.75 0 0 1 1.28.53v15.88a.75.75 0 0 1-1.28.53l-4.72-4.72H4.51c-.88 0-1.704-.507-1.938-1.354A9.009 9.009 0 0 1 2.25 12c0-.83.112-1.633.322-2.396C2.806 8.756 3.63 8.25 4.51 8.25H6.75Z"
													/>
												</svg>
											{:else}
												<svg
													xmlns="http://www.w3.org/2000/svg"
													fill="none"
													viewBox="0 0 24 24"
													aria-hidden="true"
													stroke-width="2.3"
													stroke="currentColor"
													class="w-4 h-4"
												>
													<path
														stroke-linecap="round"
														stroke-linejoin="round"
														d="M19.114 5.636a9 9 0 010 12.728M16.463 8.288a5.25 5.25 0 010 7.424M6.75 8.25l4.72-4.72a.75.75 0 011.28.53v15.88a.75.75 0 01-1.28.53l-4.72-4.72H4.51c-.88 0-1.704-.507-1.938-1.354A9.01 9.01 0 012.25 12c0-.83.112-1.633.322-2.396C2.806 8.756 3.63 8.25 4.51 8.25H6.75z"
													/>
												</svg>
											{/if}
										</button>
									</Tooltip>
								{/if}

								{#if $config?.features.enable_image_generation && ($user?.role === 'admin' || $user?.permissions?.features?.image_generation) && !readOnly}
									<Tooltip content={$i18n.t('Generate Image')} placement="bottom">
										<button
											aria-label={$i18n.t('Generate Image')}
											class="{isLastMessage
												? 'visible'
												: 'invisible group-hover:visible'}  p-1.5 hover:bg-black/5 dark:hover:bg-white/5 rounded-lg dark:hover:text-white hover:text-black transition"
											on:click={() => {
												if (!generatingImage) {
													generateImage(message);
												}
											}}
										>
											{#if generatingImage}
												<svg
													aria-hidden="true"
													class=" w-4 h-4"
													fill="currentColor"
													viewBox="0 0 24 24"
													xmlns="http://www.w3.org/2000/svg"
												>
													<style>
														.spinner_S1WN {
															animation: spinner_MGfb 0.8s linear infinite;
															animation-delay: -0.8s;
														}

														.spinner_Km9P {
															animation-delay: -0.65s;
														}

														.spinner_JApP {
															animation-delay: -0.5s;
														}

														@keyframes spinner_MGfb {
															93.75%,
															100% {
																opacity: 0.2;
															}
														}
													</style>
													<circle class="spinner_S1WN" cx="4" cy="12" r="3" />
													<circle class="spinner_S1WN spinner_Km9P" cx="12" cy="12" r="3" />
													<circle class="spinner_S1WN spinner_JApP" cx="20" cy="12" r="3" />
												</svg>
											{:else}
												<svg
													xmlns="http://www.w3.org/2000/svg"
													fill="none"
													aria-hidden="true"
													viewBox="0 0 24 24"
													stroke-width="2.3"
													stroke="currentColor"
													class="w-4 h-4"
												>
													<path
														stroke-linecap="round"
														stroke-linejoin="round"
														d="m2.25 15.75 5.159-5.159a2.25 2.25 0 0 1 3.182 0l5.159 5.159m-1.5-1.5 1.409-1.409a2.25 2.25 0 0 1 3.182 0l2.909 2.909m-18 3.75h16.5a1.5 1.5 0 0 0 1.5-1.5V6a1.5 1.5 0 0 0-1.5-1.5H3.75A1.5 1.5 0 0 0 2.25 6v12a1.5 1.5 0 0 0 1.5 1.5Zm10.5-11.25h.008v.008h-.008V8.25Zm.375 0a.375.375 0 1 1-.75 0 .375.375 0 0 1 .75 0Z"
													/>
												</svg>
											{/if}
										</button>
									</Tooltip>
								{/if}

								{#if message.usage}
									<Tooltip
										content={message.usage
											? `<pre>${sanitizeResponseContent(
													JSON.stringify(message.usage, null, 2)
														.replace(/"([^(")"]+)":/g, '$1:')
														.slice(1, -1)
														.split('\n')
														.map((line) => line.slice(2))
														.map((line) => (line.endsWith(',') ? line.slice(0, -1) : line))
														.join('\n')
												)}</pre>`
											: ''}
										placement="bottom"
									>
										<button
											aria-hidden="true"
											class=" {isLastMessage
												? 'visible'
												: 'invisible group-hover:visible'} p-1.5 hover:bg-black/5 dark:hover:bg-white/5 rounded-lg dark:hover:text-white hover:text-black transition whitespace-pre-wrap"
											on:click={() => {
												console.log(message);
											}}
											id="info-{message.id}"
										>
											<svg
												aria-hidden="true"
												xmlns="http://www.w3.org/2000/svg"
												fill="none"
												viewBox="0 0 24 24"
												stroke-width="2.3"
												stroke="currentColor"
												class="w-4 h-4"
											>
												<path
													stroke-linecap="round"
													stroke-linejoin="round"
													d="M11.25 11.25l.041-.02a.75.75 0 011.063.852l-.708 2.836a.75.75 0 001.063.853l.041-.021M21 12a9 9 0 11-18 0 9 9 0 0118 0zm-9-3.75h.008v.008H12V8.25z"
												/>
											</svg>
										</button>
									</Tooltip>
								{/if}

								{#if !readOnly}
									{#if !$temporaryChatEnabled && ($config?.features.enable_message_rating ?? true)}
										<Tooltip content={$i18n.t('Good Response')} placement="bottom">
											<button
												aria-label={$i18n.t('Good Response')}
												class="{isLastMessage
													? 'visible'
													: 'invisible group-hover:visible'} p-1.5 hover:bg-black/5 dark:hover:bg-white/5 rounded-lg {(
													message?.annotation?.rating ?? ''
												).toString() === '1'
													? 'bg-gray-100 dark:bg-gray-800'
													: ''} dark:hover:text-white hover:text-black transition disabled:cursor-progress disabled:hover:bg-transparent"
												disabled={feedbackLoading}
												on:click={async () => {
													await feedbackHandler(1);
													window.setTimeout(() => {
														document
															.getElementById(`message-feedback-${message.id}`)
															?.scrollIntoView();
													}, 0);
												}}
											>
												<svg
													aria-hidden="true"
													stroke="currentColor"
													fill="none"
													stroke-width="2.3"
													viewBox="0 0 24 24"
													stroke-linecap="round"
													stroke-linejoin="round"
													class="w-4 h-4"
													xmlns="http://www.w3.org/2000/svg"
												>
													<path
														d="M14 9V5a3 3 0 0 0-3-3l-4 9v11h11.28a2 2 0 0 0 2-1.7l1.38-9a2 2 0 0 0-2-2.3zM7 22H4a2 2 0 0 1-2-2v-7a2 2 0 0 1 2-2h3"
													/>
												</svg>
											</button>
										</Tooltip>

										<Tooltip content={$i18n.t('Bad Response')} placement="bottom">
											<button
												aria-label={$i18n.t('Bad Response')}
												class="{isLastMessage
													? 'visible'
													: 'invisible group-hover:visible'} p-1.5 hover:bg-black/5 dark:hover:bg-white/5 rounded-lg {(
													message?.annotation?.rating ?? ''
												).toString() === '-1'
													? 'bg-gray-100 dark:bg-gray-800'
													: ''} dark:hover:text-white hover:text-black transition disabled:cursor-progress disabled:hover:bg-transparent"
												disabled={feedbackLoading}
												on:click={async () => {
													await feedbackHandler(-1);
													window.setTimeout(() => {
														document
															.getElementById(`message-feedback-${message.id}`)
															?.scrollIntoView();
													}, 0);
												}}
											>
												<svg
													aria-hidden="true"
													stroke="currentColor"
													fill="none"
													stroke-width="2.3"
													viewBox="0 0 24 24"
													stroke-linecap="round"
													stroke-linejoin="round"
													class="w-4 h-4"
													xmlns="http://www.w3.org/2000/svg"
												>
													<path
														d="M10 15v4a3 3 0 0 0 3 3l4-9V2H5.72a2 2 0 0 0-2 1.7l-1.38 9a2 2 0 0 0 2 2.3zm7-13h2.67A2.31 2.31 0 0 1 22 4v7a2.31 2.31 0 0 1-2.33 2H17"
													/>
												</svg>
											</button>
										</Tooltip>
									{/if}

									{#if isLastMessage}
										<Tooltip content={$i18n.t('Continue Response')} placement="bottom">
											<button
												aria-label={$i18n.t('Continue Response')}
												type="button"
												id="continue-response-button"
												class="{isLastMessage
													? 'visible'
													: 'invisible group-hover:visible'} p-1.5 hover:bg-black/5 dark:hover:bg-white/5 rounded-lg dark:hover:text-white hover:text-black transition regenerate-response-button"
												on:click={() => {
													continueResponse();
												}}
											>
												<svg
													aria-hidden="true"
													xmlns="http://www.w3.org/2000/svg"
													fill="none"
													viewBox="0 0 24 24"
													stroke-width="2.3"
													stroke="currentColor"
													class="w-4 h-4"
												>
													<path
														stroke-linecap="round"
														stroke-linejoin="round"
														d="M21 12a9 9 0 1 1-18 0 9 9 0 0 1 18 0Z"
													/>
													<path
														stroke-linecap="round"
														stroke-linejoin="round"
														d="M15.91 11.672a.375.375 0 0 1 0 .656l-5.603 3.113a.375.375 0 0 1-.557-.328V8.887c0-.286.307-.466.557-.327l5.603 3.112Z"
													/>
												</svg>
											</button>
										</Tooltip>
									{/if}

									<Tooltip content={$i18n.t('Regenerate')} placement="bottom">
										<button
											type="button"
											aria-label={$i18n.t('Regenerate')}
											class="{isLastMessage
												? 'visible'
												: 'invisible group-hover:visible'} p-1.5 hover:bg-black/5 dark:hover:bg-white/5 rounded-lg dark:hover:text-white hover:text-black transition regenerate-response-button"
											on:click={() => {
												showRateComment = false;
												regenerateResponse(message);

												(model?.actions ?? []).forEach((action) => {
													dispatch('action', {
														id: action.id,
														event: {
															id: 'regenerate-response',
															data: {
																messageId: message.id
															}
														}
													});
												});
											}}
										>
											<svg
												xmlns="http://www.w3.org/2000/svg"
												fill="none"
												viewBox="0 0 24 24"
												stroke-width="2.3"
												aria-hidden="true"
												stroke="currentColor"
												class="w-4 h-4"
											>
												<path
													stroke-linecap="round"
													stroke-linejoin="round"
													d="M16.023 9.348h4.992v-.001M2.985 19.644v-4.992m0 0h4.992m-4.993 0l3.181 3.183a8.25 8.25 0 0013.803-3.7M4.031 9.865a8.25 8.25 0 0113.803-3.7l3.181 3.182m0-4.991v4.99"
												/>
											</svg>
										</button>
									</Tooltip>

									{#if siblings.length > 1}
										<Tooltip content={$i18n.t('Delete')} placement="bottom">
											<button
												type="button"
												aria-label={$i18n.t('Delete')}
												id="delete-response-button"
												class="{isLastMessage
													? 'visible'
													: 'invisible group-hover:visible'} p-1.5 hover:bg-black/5 dark:hover:bg-white/5 rounded-lg dark:hover:text-white hover:text-black transition regenerate-response-button"
												on:click={() => {
													showDeleteConfirm = true;
												}}
											>
												<svg
													xmlns="http://www.w3.org/2000/svg"
													fill="none"
													viewBox="0 0 24 24"
													stroke-width="2"
													stroke="currentColor"
													aria-hidden="true"
													class="w-4 h-4"
												>
													<path
														stroke-linecap="round"
														stroke-linejoin="round"
														d="m14.74 9-.346 9m-4.788 0L9.26 9m9.968-3.21c.342.052.682.107 1.022.166m-1.022-.165L18.16 19.673a2.25 2.25 0 0 1-2.244 2.077H8.084a2.25 2.25 0 0 1-2.244-2.077L4.772 5.79m14.456 0a48.108 48.108 0 0 0-3.478-.397m-12 .562c.34-.059.68-.114 1.022-.165m0 0a48.11 48.11 0 0 1 3.478-.397m7.5 0v-.916c0-1.18-.91-2.164-2.09-2.201a51.964 51.964 0 0 0-3.32 0c-1.18.037-2.09 1.022-2.09 2.201v.916m7.5 0a48.667 48.667 0 0 0-7.5 0"
													/>
												</svg>
											</button>
										</Tooltip>
									{/if}

									{#if isLastMessage}
										{#each model?.actions ?? [] as action}
											<Tooltip content={action.name} placement="bottom">
												<button
													type="button"
													aria-label={action.name}
													class="{isLastMessage
														? 'visible'
														: 'invisible group-hover:visible'} p-1.5 hover:bg-black/5 dark:hover:bg-white/5 rounded-lg dark:hover:text-white hover:text-black transition"
													on:click={() => {
														actionMessage(action.id, message);
													}}
												>
													{#if action?.icon}
														<div class="size-4">
															<img
																src={action.icon}
																class="w-4 h-4 {action.icon.includes('svg')
																	? 'dark:invert-[80%]'
																	: ''}"
																style="fill: currentColor;"
																alt={action.name}
															/>
														</div>
													{:else}
														<Sparkles strokeWidth="2.1" className="size-4" />
													{/if}
												</button>
											</Tooltip>
										{/each}
									{/if}
								{/if}
							{/if}
						{/if}
					</div>

					{#if message.done && showRateComment}
						<RateComment
							bind:message
							bind:show={showRateComment}
							on:save={async (e) => {
								await feedbackHandler(null, {
									...e.detail
								});
							}}
						/>
					{/if}

					{#if isLastMessage && message.done && !readOnly && (message?.followUps ?? []).length > 0}
						<div class="mt-2.5" in:fade={{ duration: 100 }}>
							<FollowUps
								followUps={message?.followUps}
								onClick={(prompt) => {
									submitMessage(message?.id, prompt);
								}}
							/>
						</div>
					{/if}
				{/if}
			</div>

			{#if message?.done}
				<div aria-live="polite" class="sr-only">
					{message?.content ?? ''}
				</div>
			{/if}
		</div>
	</div>
{/key}

<style>
	.buttons::-webkit-scrollbar {
		display: none; /* for Chrome, Safari and Opera */
	}

	.buttons {
		-ms-overflow-style: none; /* IE and Edge */
		scrollbar-width: none; /* Firefox */
	}
</style><|MERGE_RESOLUTION|>--- conflicted
+++ resolved
@@ -48,13 +48,10 @@
 	import ContentRenderer from './ContentRenderer.svelte';
 	import { KokoroWorker } from '$lib/workers/KokoroWorker';
 	import FileItem from '$lib/components/common/FileItem.svelte';
-<<<<<<< HEAD
 	import FileDownloadPanel from '$lib/components/common/FileDownloadPanel.svelte';
-=======
 	import FollowUps from './ResponseMessage/FollowUps.svelte';
 	import { fade } from 'svelte/transition';
 	import { flyAndScale } from '$lib/utils/transitions';
->>>>>>> 00a21005
 
 	interface MessageType {
 		id: string;
